#!/usr/bin/env python
#---------------------------------------------------------------------
# Copyright (C) Oliver 'kfsone' Smith 2014 <oliver@kfs.org>:
#  You are free to use, redistribute, or even print and eat a copy of
#  this software so long as you include this copyright notice.
#  I guarantee there is at least one bug neither of us knew about.
#---------------------------------------------------------------------
# TradeDangerous :: Modules :: Cache loader
#
#  TD works primarily from an SQLite3 database, but the data in that
#  is sourced from text files.
#   data/TradeDangerous.sql contains the less volatile data - systems,
#   ships, etc
#   data/TradeDangerous.prices contains a description of the price
#   database that is intended to be easily editable and commitable to
#   a source repository.
#
#  TODO: Split prices into per-system or per-station files so that
#  we can tell how old data for a specific system is.

import re
import sqlite3
import sys
import os
import csv
from pathlib import Path
from collections import namedtuple
from tradeexcept import TradeException

# Find the non-comment part of a string
noCommentRe = re.compile(r'^\s*(?P<text>(?:[^\\#]|\\.)*)\s*(#|$)')
systemStationRe = re.compile(r'^\@\s*(.*)\s*/\s*(.*)')
categoryRe = re.compile(r'^\+\s*(.*?)\s*$')

# first part of any prices line is the item name and paying/asking price
itemPriceFrag = r"""
    # match item name, allowing spaces in the name
    (?P<item> .*?)
\s+
    # price station is buying the item for
    (?P<paying> \d+)
\s+
    # price station is selling item for
    (?P<asking> \d+)
"""

# time formats per https://www.sqlite.org/lang_datefunc.html
# YYYY-MM-DD HH:MM:SS
# YYYY-MM-DDTHH:MM:SS
# HH:MM:SS
# 'now'
timeFrag = r'(?P<time>(\d{4}-\d{2}-\d{2}[T ])?\d{2}:\d{2}:\d{2}|now)'

# format used with --full and in TradeDangerous.prices
# <item name> <paying> <asking> [ <time> [ demand <units>L<level> stock <units>L<level> ] ]
itemPriceRe = re.compile(r"""
^
    # name, prices
    {base_f}
    # extended section with time and possibly demand+stock info
    (?:
    \s+
        {time_f}
        # optional demand/stock after time
        (?:
            \s+ demand \s+ (?P<demand> -?\d+L-?\d+ | n/a | -L-)
            \s+ stock \s+ (?P<stock> -?\d+L-?\d+ | n/a | -L-)
        )?
    )?
\s*
$
""".format(base_f=itemPriceFrag, time_f=timeFrag), re.IGNORECASE + re.VERBOSE)

# new format: <name> <paying> <asking> [ <demUnits><demLevel> <stockUnits><stockLevel> [ <time> | now ] ]
qtyLevelFrag = r"""
    unk                         # You can just write 'unknown'
|   n/a                         # alias for 0L0
|   -                           # alias for 0L0
|   \d+[\?LMH]                  # Or <number><level> where level is L(ow), M(ed) or H(igh)
|   0                           # alias for n/a
"""
newItemPriceRe = re.compile(r"""
^
    {base_f}
\s+
    # demand units and level
    (?P<demand> {qtylvl_f})
\s+
    # stock units and level
    (?P<stock> {qtylvl_f})
    # time is optional
    (?:
    \s+
        {time_f}
    )?
\s*
$
""".format(base_f=itemPriceFrag, qtylvl_f=qtyLevelFrag, time_f=timeFrag), re.IGNORECASE + re.VERBOSE)


class UnitsAndLevel(object):
    """
        Helper class for breaking a units-and-level reading (e.g. -1L-1 or 50@M)
        into units and level values or throwing diagnostic messages to help the
        user figure out what data error was made.
    """
    # Map textual representations of levels back into integer values
    levels = {
        '-1': -1, '?': -1,
        '0': 0, '-': 0,
        'L': 1, 'l': 1, '1': 1,
        'M': 2, 'm': 2, '2': 2,
        'H': 3, 'h': 3, '3': 3,
    }
    # Split a <units>L<level> reading
<<<<<<< HEAD
    splitLRe = re.compile(r'^(?P<units>\d+)L(?P<level>-?\d+)$')
    # Split a <units><level> reading
    splitAtRe = re.compile(r'^(?P<units>\d+)(?P<level>[\?lLmMhH])$')
=======
    splitLRe = re.compile(r'^(?P<units>\d+)L(?P<level>-\d+)$')
    # Split a <units><level> reading
    splitAtRe = re.compile(r'^(?P<units>\d+)(?P<level>[\?LMH])$', re.IGNORECASE)
>>>>>>> 68a4a8e5

    def __init__(self, category, reading):
        if reading in (None, "unk", "-1L-1", "-1L0", "0L-1"):
            self.units, self.level = -1, -1
        elif reading in ("-", "-L-", "n/a", "0"):
            self.units, self.level = 0, 0
        else:
            matches = self.splitLRe.match(reading) or self.splitAtRe.match(reading)
            if not matches:
                raise ValueError("Invalid {} units/level value. Expected 'unk', <units>L<level> or <units>[\?LMH], got '{}'".format(category, reading))
            units, level = matches.group('units', 'level')
            try:
                self.units, self.level = int(units), UnitsAndLevel.levels[level]
            except KeyError:
                raise ValueError("Invalid {} level '{}' (expected 0 (or -) for unavailable, L (or 1) for low, M (or 2) for medium, H (or 3) for high)".format(category, level))
            if self.units < 0:
                raise ValueError("Negative {} quantity '{}' specified, please use 'unk' for unknown".format(category, self.units))


class UnknownItemError(TradeException):
    """
        Raised in the case of an item name that we don't know.
        Attributes:
            fileName   Name of the file being read
            lineNo     Line on which the error occurred
            itemName   Key we tried to look up.
    """
    def __init__(self, fromFile, lineNo, itemName):
        self.fileName, self.lineNo, self.itemName = fromFile.name, lineNo, itemName
    def __str__(self):
        return "{}:{}: Unrecognized item name, {}.".format(self.fileName, self.lineNo, str(self.itemName))


class PriceEntry(namedtuple('PriceEntry', [ 'stationID', 'itemID', 'asking', 'paying', 'uiOrder', 'modified', 'demand', 'demandLevel', 'stock', 'stockLevel' ])):
    pass


def priceLineNegotiator(priceFile, db, debug=0):
    """
        Yields SQL for populating the database with prices
        by reading the file handle for price lines.
    """

    stationID, categoryID, uiOrder = None, None, 0

    cur = db.cursor()

    cur.execute("""
            SELECT station_id, UPPER(system.name) || "/" || station.name
              FROM System INNER JOIN Station ON System.system_id = Station.system_id
        """)
    systemByName = { name: ID for (ID, name) in cur }

    categoriesByName = { name: ID for (ID, name) in cur.execute("SELECT category_id, name FROM category") }

    # Are there any item names which appear in two categories?
    qualityItemWithCategory = cur.execute("SELECT COUNT(*) FROM (SELECT name FROM Item GROUP BY 1 HAVING COUNT(*) > 1)").fetchone()[0]
    if qualityItemWithCategory:
        itemsByName = { "{}.{}".format(catID, name): itemID for (catID, itemID, name) in cur.execute("SELECT category_id, item_id, name FROM item") }
    else:
        itemsByName = { name: itemID for (itemID, name) in cur.execute("SELECT item_id, name FROM item") }

    lineNo = 0
    for line in priceFile:
        lineNo += 1
        try:
            text = noCommentRe.match(line).group('text').strip()
            # replace whitespace with single spaces
            text = ' '.join(text.split())      # http://stackoverflow.com/questions/2077897
            if not text: continue

            # Check for a station assignment
            matches = systemStationRe.match(text)
            if matches:
                # Change which station we're at
                stationName = "%s/%s" % (matches.group(1).upper(), matches.group(2))
                stationID, categoryID, uiOrder = systemByName[stationName], None, 0
                if debug > 1: print("NEW STATION: {}".format(stationName))
                continue
            if not stationID:
                print("Expecting: '@ SYSTEM / Station'.")
                print("Got: {}".format(line))
                sys.exit(1)

            # Check for a category assignment
            matches = categoryRe.match(text)
            if matches:
                categoryName = matches.group(1)
                categoryID, uiOrder = categoriesByName[categoryName], 0
                if debug > 1: print("NEW CATEGORY: {}".format(categoryName))
                continue
            if not categoryID:
                print("Expecting '+ Category Name'.")
                print("Got: {}".format(line))
                sys.exit(1)

            matches = itemPriceRe.match(text)
            if not matches:
                matches = newItemPriceRe.match(text)
                if not matches:
                    raise ValueError("Unrecognized line/syntax: {}".format(line))

            itemName, stationPaying, stationAsking, modified = matches.group('item'), int(matches.group('paying')), int(matches.group('asking')), matches.group('time')
            demand = UnitsAndLevel('demand', matches.group('demand'))
            stock  = UnitsAndLevel('stock',  matches.group('stock'))
            if modified and modified.lower() in ('now', '"now"', "'now'"):
                modified = None         # Use CURRENT_FILESTAMP

            try:
                itemID = itemsByName["{}:{}".format(categoryID, itemName)] if qualityItemWithCategory else itemsByName[itemName]
            except KeyError as key:
                raise UnknownItemError(priceFile, lineNo, key)

            uiOrder += 1
            yield PriceEntry(stationID, itemID, stationPaying, stationAsking, uiOrder, modified, demand.units, demand.level, stock.units, stock.level)
        except UnknownItemError:
            continue


def processPricesFile(db, pricesPath, stationID=None, debug=0):
    global currentTimestamp

    if debug: print("* Processing Prices file '{}'".format(str(pricesPath)))

    if stationID:
        if debug: print("* Deleting stale entries for {}".format(stationID))
        db.execute("INSERT INTO PriceHistory SELECT * FROM Price WHERE station_id = {}".format(stationID))
        db.execute("DELETE FROM Price WHERE station_id = {}".format(stationID))

    try:
        with pricesPath.open() as pricesFile:
            bindValues = []
            for price in priceLineNegotiator(pricesFile, db, debug):
                if debug > 2: print(price)
                bindValues += [ price ]
            stmt = """
                       INSERT OR REPLACE INTO Price (station_id, item_id, sell_to, buy_from, ui_order, modified, demand, demand_level, stock, stock_level)
                       VALUES (?, ?, ?, ?, ?, IFNULL(?, CURRENT_TIMESTAMP), ?, ?, ?, ?)
                    """
            db.executemany(stmt, bindValues)
        db.commit()
    except FileNotFoundError:
        if debug:
            print("WARNING: processPricesFile found no {} file".format(pricesPath))


def processImportFile(db, importPath, tableName, debug=0):

    if debug: print("* Processing import file '{}' for table '{}'".format(str(importPath), tableName))

    try:
        with importPath.open() as importFile:
            csvin = csv.reader(importFile, delimiter=',', quotechar="'", doublequote=True)
            # first line must be the column names
            columnNames = next(csvin)
            columnCount = len(columnNames)

            # split up columns and values
            # this is necessary because the insert might use a foreign key
            bindColumns = []
            bindValues  = []
            for cName in columnNames:
                splitNames = cName.split('@')
                if len(splitNames) == 1:
                    # no foreign key, straight insert
                    bindColumns += [ splitNames[0] ]
                    bindValues  += [ '?' ]
                else:
                    # foreign key, we need to make a select
                    splitJoin    = splitNames[1].split('.')
                    joinTable    = splitJoin[0]
                    joinColumn   = splitJoin[1]
                    bindColumns += [ joinColumn ]
                    bindValues  += [ "(SELECT {newValue} FROM {table} WHERE {table}.{column} = ?)".format(newValue=splitNames[1], table=joinTable, column=splitNames[0]) ]
            # now we can make the sql statement
            sql_stmt = "INSERT INTO {table}({columns}) VALUES({values})".format(table=tableName, columns=','.join(bindColumns), values=','.join(bindValues))
            if debug: print("* SQL-Statement: {}".format(sql_stmt))

            # import the data
            importCount = 0
            for linein in csvin:
                if len(linein) == columnCount:
                    if debug > 1: print("-        Values: {}".format(', '.join(linein)))
                    db.execute(sql_stmt, linein)
                    importCount += 1
            db.commit()
            if debug: print("* {count} {table}s imported".format(count=importCount, table=tableName))

    except FileNotFoundError:
        if debug:
            print("WARNING: processImportFile found no {} file".format(importPath))


def buildCache(dbPath, sqlPath, pricesPath, importTables, debug=0):
    """
        Rebuilds the SQlite database from source files.

        TD's data is either "stable" - information that rarely changes like Ship
        details, star systems etc - and "volatile" - pricing information, etc.

        The stable data starts out in data/TradeDangerous.sql while other data
        is stored in custom-formatted text files, e.g. ./TradeDangerous.prices.

        We load both sets of data into an SQLite database, after which we can
        avoid the text-processing overhead by simply checking if the text files
        are newer than the database.
    """

    # Create an in-memory database to populate with our data.
    if debug: print("* Creating temporary database in memory")
    tempDB = sqlite3.connect(':memory:')

    # Read the SQL script so we are ready to populate structure, etc.
    if debug: print("* Executing SQL Script '{}' from '{}'".format(sqlPath, os.getcwd()))
    with sqlPath.open() as sqlFile:
        sqlScript = sqlFile.read()
        tempDB.executescript(sqlScript)

    # import standard tables
    for (importName, importTable) in importTables:
        processImportFile(tempDB, Path(importName), importTable, debug=debug)

    # Parse the prices file
    processPricesFile(tempDB, pricesPath, debug=debug)

    # Database is ready; copy it to a persistent store.
    if debug: print("* Populating SQLite database file '%s'" % dbPath)
    if dbPath.exists():
        if debug: print("- Removing old database file")
        dbPath.unlink()

    newDB = sqlite3.connect(str(dbPath))
    importScript = "".join(tempDB.iterdump())
    if debug > 3: print(importScript)
    newDB.executescript(importScript)
    newDB.commit()

    if debug: print("* Finished")


def commandLineBuildCache():
    # Because it looks less sloppy that doing this in if __name__ == '__main__'...
    from tradedb import TradeDB
    dbFilename = TradeDB.defaultDB
    sqlFilename = TradeDB.defaultSQL
    pricesFilename = TradeDB.defaultPrices

    # Check command line for -w/--debug inputs.
    import argparse
    parser = argparse.ArgumentParser(description='Build TradeDangerous cache file from source files')
    parser.add_argument('--db', help='Specify database file to build. Default: {}'.format(dbFilename), default=dbFilename, required=False)
    parser.add_argument('--sql', help='Specify SQL script to execute. Default: {}'.format(sqlFilename), default=sqlFilename, required=False)
    parser.add_argument('--prices', help='Specify the prices file to load. Default: {}'.format(pricesFilename), default=pricesFilename, required=False)
    parser.add_argument('-f', '--force', dest='force', help='Overwite existing file', default=False, required=False, action='store_true')
    parser.add_argument('-w', '--debug', dest='debug', help='Increase level of diagnostic output', default=0, required=False, action='count')
    args = parser.parse_args()

    import pathlib

    # Check that the file doesn't already exist.
    dbPath, sqlPath, pricesPath = pathlib.Path(args.db), pathlib.Path(args.sql), pathlib.Path(args.prices)
    if not args.force:
        if dbPath.exists():
            print("{}: ERROR: SQLite3 database '{}' already exists. Please remove it first.".format(sys.argv[0], args.db))
            sys.exit(1)

    if not sqlPath.exists():
        print("SQL file '{}' does not exist.".format(args.sql))
        sys.exit(1)

    if not pricesPath.exists():
        print("Prices file '{}' does not exist.".format(args.prices))

    buildCache(dbPath, sqlPath, pricesPath, args.debug)


if __name__ == '__main__':
    commandLineBuildCache()<|MERGE_RESOLUTION|>--- conflicted
+++ resolved
@@ -113,15 +113,9 @@
         'H': 3, 'h': 3, '3': 3,
     }
     # Split a <units>L<level> reading
-<<<<<<< HEAD
-    splitLRe = re.compile(r'^(?P<units>\d+)L(?P<level>-?\d+)$')
-    # Split a <units><level> reading
-    splitAtRe = re.compile(r'^(?P<units>\d+)(?P<level>[\?lLmMhH])$')
-=======
     splitLRe = re.compile(r'^(?P<units>\d+)L(?P<level>-\d+)$')
     # Split a <units><level> reading
     splitAtRe = re.compile(r'^(?P<units>\d+)(?P<level>[\?LMH])$', re.IGNORECASE)
->>>>>>> 68a4a8e5
 
     def __init__(self, category, reading):
         if reading in (None, "unk", "-1L-1", "-1L0", "0L-1"):
