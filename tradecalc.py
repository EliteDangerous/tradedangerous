# Copyright (C) Oliver 'kfsone' Smith 2014 <oliver@kfs.org>:
#  You are free to use, redistribute, or even print and eat a copy of
#  this software so long as you include this copyright notice.
#  I guarantee there is at least one bug neither of us knew about.
#---------------------------------------------------------------------
# TradeDangerous :: Modules :: Profit Calculator
#
#  Provides functions for calculating the most profitable trades and
#  trade runs based based on a set of encapsulated criteria.

######################################################################
# Imports

from __future__ import absolute_import, with_statement, print_function, division, unicode_literals

import math
import locale
locale.setlocale(locale.LC_ALL, '')

######################################################################
# Stuff that passes for classes (but isn't)

from tradedb import System, Station
from collections import namedtuple

class TradeLoad(namedtuple('TradeLoad', [
                'items', 'gainCr', 'costCr', 'units'
                ])):
    def __bool__(self):
        return self.units > 0

emptyLoad = TradeLoad([], 0, 0, 0)

class TradeHop(namedtuple('TradeHop', [
                'destSys', 'destStn', 'load', 'gainCr', 'jumps', 'ly'
                ])):
    pass

######################################################################
# Classes

class Route(object):
    """
        Describes a series of CargoRuns, that is CargoLoads
        between several stations. E.g. Chango -> Gateway -> Enterprise
    """
    __slots__ = ('route', 'hops', 'startCr', 'gainCr', 'jumps', 'score')

    def __init__(self, stations, hops, startCr, gainCr, jumps, score):
        self.route = stations
        self.hops = hops
        self.startCr = startCr
        self.gainCr = gainCr
        self.jumps = jumps
        self.score = score


    def plus(self, dst, hop, jumps, score):
        """
            Returns a new route describing the sum of this route plus a new hop.
        """
        return Route(
                self.route + [dst],
                self.hops + [hop],
                self.startCr,
                self.gainCr + hop[1],
                self.jumps + [jumps],
                self.score + score,
        )


    def __lt__(self, rhs):
        if rhs.score < self.score: # reversed
            return True
        return rhs.score == self.score and len(rhs.jumps) < len(self.jumps)


    def __eq__(self, rhs):
        return self.score == rhs.score and len(self.jumps) == len(rhs.jumps)


    def str(self):
        return "%s -> %s" % (self.route[0].name(), self.route[-1].name())


    def detail(self, detail=0):
        """
            Return a string describing this route to a given level of detail.
        """

        credits = self.startCr
        gainCr = 0
        route = self.route

        hops = [
                hop for hop in self.hops[0:len(self.hops)]
            ]

        # TODO: Write as a comprehension, just can't wrap my head
        # around it this morning.
        def genSubValues(key):
            for hop in hops:
                for (tr, qty) in hop[0]:
                    yield key(tr)
        longestNameLen = max(genSubValues(key=lambda tr: len(tr.name())))

        text = self.str()
        if detail >= 1:
            text += " (score: {:f})".format(self.score)
        text += "\n"
        if detail > 1:
            if detail > 2:
                text += self.summary() + "\n"
            hopFmt = "  Load from {station}:\n{purchases}"
            hopStepFmt = ("     {qty:>4} x {item:<{longestName}}"
                            " {eacost:>10n}cr each, {ttlcost:>10n}cr total,  data from {age}\n")
            jumpsFmt = ("  Jump {jumps}\n")
            dockFmt = "  Unload at {station} => Gain {gain:n}cr ({tongain:n}cr/ton) => {credits:n}cr\n"
            footer = '  ' + '-' * 76 + "\n"
            endFmt = ("  Finish at {station} "
                        "gaining {gain:n}cr "
                        "=> est {credits:n}cr total\n")
        elif detail:
            hopFmt = "  Load from {station}:{purchases}\n"
            hopStepFmt = " {qty} x {item} (@{eacost}cr),"
            jumpsFmt = "  Jump {jumps}\n"
            footer = None
            dockFmt = "  Dock at {station}\n"
            endFmt = ("  Finish {station} "
                        "+ {gain:n}cr "
                        "=> {credits:n}cr\n")
        else:
            hopFmt = "  {station}:{purchases}\n"
            hopStepFmt = " {qty} x {item},"
            jumpsFmt = None
            footer = None
            dockFmt = None
            endFmt = "  {station} +{gain:n}cr"

        def makeAge(value):
            value = int(value / 3600)
            if value < 1:
                return "<1hr"
            if value == 1:
                return "1hr"
            if value < 48:
                return str(value) + "hrs"
            value = int(value / 24)
            if value < 90:
                return str(value) + "days"
            value = int(value / 31)
            return str(value) + "mths"


        for i, hop in enumerate(hops):
            hopGainCr, hopTonnes = hop[1], 0
            purchases = ""
            for (trade, qty) in sorted(hop[0],
                                        key=lambda tradeOpt:
                                            tradeOpt[1] * tradeOpt[0].gainCr,
                                        reverse=True):
                # Are they within 30 minutes of each other?
                if abs(trade.srcAge - trade.dstAge) <= (30*60):
                    age = max(trade.srcAge, trade.dstAge)
                    age = makeAge(age)
                else:
                    srcAge = makeAge(trade.srcAge)
                    dstAge = makeAge(trade.dstAge)
                    age = "{} and {}".format(srcAge, dstAge)
                purchases += hopStepFmt.format(
                        qty=qty, item=trade.name(),
                        eacost=trade.costCr,
                        ttlcost=trade.costCr*qty,
                        longestName=longestNameLen,
                        age=age,
                )
                hopTonnes += qty
            text += hopFmt.format(station=route[i].name(), purchases=purchases)
            if jumpsFmt and self.jumps[i]:
                jumps = ' -> '.join([ jump.name() for jump in self.jumps[i] ])
                text += jumpsFmt.format(
                        jumps=jumps,
                        gain=hopGainCr,
                        tongain=hopGainCr / hopTonnes,
                        credits=credits + gainCr + hopGainCr
                )
            if dockFmt:
                stnName = route[i+1].name()
                lsFromStar = route[i+1].lsFromStar
                if lsFromStar > 0:
                    stnName += " ({:n}ls)".format(lsFromStar)
                text += dockFmt.format(
                        station=stnName,
                        gain=hopGainCr,
                        tongain=hopGainCr / hopTonnes,
                        credits=credits + gainCr + hopGainCr
                )

            gainCr += hopGainCr

        text += footer or ""
        text += endFmt.format(
                        station=route[-1].name(),
                        gain=gainCr,
                        credits=credits + gainCr
                        )

        return text


    def summary(self):
        """
            Returns a string giving a short summary of this route.
        """

        credits, hops, jumps = self.startCr, self.hops, self.jumps
        ttlGainCr = sum([hop[1] for hop in hops])
        numJumps = sum([
                len(hopJumps)-1
                for hopJumps in jumps
                if hopJumps     # don't include in-system hops
                ])
        return (
            "Start CR: {start:10n}\n"
            "Hops    : {hops:10n}\n"
            "Jumps   : {jumps:10n}\n"
            "Gain CR : {gain:10n}\n"
            "Gain/Hop: {hopgain:10n}\n"
            "Final CR: {final:10n}\n" . format(
                    start=credits,
                    hops=len(hops),
                    jumps=numJumps,
                    gain=ttlGainCr,
                    hopgain=ttlGainCr / len(hops),
                    final=credits + ttlGainCr
                )
            )


class TradeCalc(object):
    """
        Container for accessing trade calculations with common properties.
    """

    def __init__(self, tdb, tdenv, fit=None):
        self.tdb = tdb
        self.tdenv = tdenv
        self.defaultFit = fit or self.fastFit


    def bruteForceFit(self, items, credits, capacity, maxUnits):
        """
            Brute-force generation of all possible combinations of items. This is provided
            to make it easy to validate the results of future variants or optimizations of
            the fit algorithm.
        """
        def _fitCombos(offset, cr, cap):
            if offset >= len(items):
                return emptyLoad
            # yield items below us too
            bestLoad = _fitCombos(offset + 1, cr, cap)
            item = items[offset]
            itemCost = item.costCr
            maxQty = min(maxUnits, cap, cr // itemCost)

            # Adjust for age for "M"/"H" items with low units.
            if item.stock < maxQty and item.stock > 0:  # -1 = unknown
<<<<<<< HEAD
                level = item.stockLevel
                if level > 1:
                    # Assume 2 units per 10 minutes for high,
                    # 1 unit per 15 minutes for medium
                    #units = level - 1
                    #disabled for now
                    units = 0
                    interval = (30 / level) * 60
                    speculativeRecovery = units * math.floor(item.srcAge / interval)
                else:
                    # Low / Unknown - don't try to guess
                    speculativeRecovery = 0
                maxQty = min(maxQty, item.stock + speculativeRecovery)
=======
                maxQty = min(maxQty, item.stock)
>>>>>>> ccf4066b

            if maxQty > 0:
                itemGain = item.gainCr
                for qty in range(maxQty):
                    load = TradeLoad([[item, maxQty]], itemGain * maxQty, itemCost * maxQty, maxQty)
                    subLoad = _fitCombos(offset + 1, cr - load.costCr, cap - load.units)
                    combGain = load.gainCr + subLoad.gainCr
                    if combGain < bestLoad.gainCr:
                        continue
                    combCost, combWeight = load.costCr + subLoad.costCr, load.units + subLoad.units
                    if combGain == bestLoad.gainCr:
                        if combWeight > bestLoad.units:
                            continue
                        if combWeight == bestLoad.units:
                            if combCost >= bestLoad.costCr:
                                continue
                    bestLoad = TradeLoad(
                                    load.items + subLoad.items,
                                    load.gainCr + subLoad.gainCr,
                                    load.costCr + subLoad.costCr,
                                    load.units + subLoad.units
                                )
            return bestLoad

        bestLoad = _fitCombos(0, credits, capacity)
        return bestLoad


    def fastFit(self, items, credits, capacity, maxUnits):
        """
            Best load calculator using a recursive knapsack-like
            algorithm to find multiple loads and return the best.
        """

        def _fitCombos(offset, cr, cap):
            """
                Starting from offset, consider a scenario where we
                would purchase the maximum number of each item
                given the cr/cap limitations. Then, assuming that
                load, solve for the remaining cr+cap from the next
                value of offset.

                The "best fit" is not always the most profitable,
                so we yield all the results and leave the caller
                to determine which is actually most profitable.
            """

            # Note: both
            #  for (itemNo, item) in enumerate(items[offset:]):
            # and
            #  for itemNo in range(offset, len(items)):
            #      item = items[itemNo]
            # seemed significantly slower than this approach.
            for item in items[offset:]:
                itemCostCr = item.costCr
                maxQty = min(maxUnits, cap, cr // itemCostCr)

                # Adjust for age for "M"/"H" items with low units.
                if item.stock < maxQty and item.stock > 0:  # -1 = unknown
<<<<<<< HEAD
                    level = item.stockLevel
                    if level > 1:
                        # Assume 2 units per 10 minutes for high,
                        # 1 unit per 15 minutes for medium
                        #units = level - 1
                        #disabled for now
                        units = 0
                        interval = (30 / level) * 60
                        speculativeRecovery = units * math.floor(item.srcAge / interval)
                    else:
                        # Low / Unknown - don't try to guess
                        speculativeRecovery = 0
                    maxQty = min(maxQty, item.stock + speculativeRecovery)
=======
                    maxQty = min(maxQty, item.stock)
>>>>>>> ccf4066b

                if maxQty > 0:
                    loadItems = [[item, maxQty]]
                    loadCostCr = maxQty * itemCostCr
                    loadGainCr = maxQty * item.gainCr
                    bestGainCr = -1
                    crLeft, capLeft = cr - loadCostCr, cap - maxQty
                    if crLeft > 0 and capLeft > 0:
                        # Solve for the remaining credits and capacity with what
                        # is left in items after the item we just checked.
                        for subLoad in _fitCombos(offset + 1, crLeft, capLeft):
                            if subLoad.gainCr > 0 and subLoad.gainCr >= bestGainCr:
                                yield TradeLoad(
                                            subLoad.items + loadItems,
                                            subLoad.gainCr + loadGainCr,
                                            subLoad.costCr + loadCostCr,
                                            subLoad.units + maxQty
                                        )
                                bestGainCr = subLoad.gainCr
                    # If there were no good additions, yield what we have.
                    if bestGainCr < 0:
                        yield TradeLoad(loadItems, loadGainCr, loadCostCr, maxQty)
                offset += 1

        bestLoad = emptyLoad
        for result in _fitCombos(0, credits, capacity):
            if not bestLoad or \
                    (result.gainCr > bestLoad.gainCr or \
                        (result.gainCr == bestLoad.gainCr and \
                            (result.units < bestLoad.units or \
                                (result.units == bestLoad.units and \
                                    result.costCr < bestLoad.costCr)))):
                bestLoad = result

        return bestLoad


    def getBestTrade(self, src, dst, credits=None, fitFunction=None):
        """
            Find the most profitable trade between stations src and dst.
            If avoidItems is populated, the items in it will not be considered for trading.
            'fitFunction' lets you specify a function to use for performing the fit.
        """
        tdenv = self.tdenv
        if credits is None: credits = tdenv.credits - getattr(tdenv, 'insurance', 0)
        capacity = tdenv.capacity
        avoidItems = tdenv.avoidItems
        tdenv.DEBUG0("{}/{} -> {}/{} with {:n}cr",
                src.system.dbname, src.dbname,
                dst.system.dbname, dst.dbname,
                credits)

        if not dst in src.tradingWith:
            raise ValueError("%s does not have a link to %s" % (src.name(), dst.name()))

        if not capacity:
            raise ValueError("zero capacity")

        maxUnits = getattr(tdenv, 'limit') or capacity

        items = src.tradingWith[dst]
        if avoidItems:
            items = [ item for item in items if not item.item in avoidItems ]
        if tdenv.maxAge:
            # convert from days to seconds
            cutoffSeconds = tdenv.maxAge * (24 * 60 * 60)
            items = [ item for item in items
                        if max(item.srcAge, item.dstAge) < cutoffSeconds
            ]

        # Remove any items with less gain (value) than the cheapest item, or that are outside our budget.
        # This should reduce the search domain for the majority of cases, especially low-end searches.
        if items:
            firstItem = min(items, key=lambda item: item.costCr)
            firstCost, firstGain = firstItem.costCr, firstItem.gainCr
            items = [ item
                        for item
                        in items
                        if item.costCr <= credits and (
                            item.gainCr > firstGain or
                            item == firstItem)
                    ]

        # Make sure there's still something to trade.
        if not items:
            return emptyLoad

        # Short-circuit: Items are sorted from highest to lowest gain. So if we can fill up with the first
        # item in the list, we don't need to try any other combinations.
        # NOTE: The payoff for this comes from higher-end searches that would normally be more expensive,
        # at the cost of a slight hitch in lower-end searches.
        firstItem = items[0]
        if maxUnits >= capacity and firstItem.costCr * capacity <= credits:
            if firstItem.stock < 0 or firstItem.stock >= maxUnits:
                return TradeLoad([[items[0], capacity]],
                            capacity * firstItem.gainCr,
                            capacity * firstItem.costCr,
                            capacity
                        )

        # Go ahead and find the best combination out of what's left.
        fitFunction = fitFunction or self.defaultFit
        return fitFunction(items, credits, capacity, maxUnits)


    def getBestHops(self, routes, restrictTo=None):
        """
            Given a list of routes, try all available next hops from each
            route.

            Store the results by destination so that we pick the
            best route-to-point for each destination at each step.

            If we have two routes: A->B->D, A->C->D and A->B->D produces
            more profit, there's no point continuing the A->C->D path.
        """

        tdb = self.tdb
        tdenv = self.tdenv
        avoidItems = getattr(tdenv, 'avoidItems', [])
        avoidPlaces = getattr(tdenv, 'avoidPlaces', [])
        assert not restrictTo or isinstance(restrictTo, set)
        maxJumpsPer = tdenv.maxJumpsPer
        maxLyPer = tdenv.maxLyPer
        credits = tdenv.credits - getattr(tdenv, 'insurance', 0)

        bestToDest = {}
        safetyMargin = 1.0 - tdenv.margin
        unique = tdenv.unique

        stationsNotYetLoaded = [
                src.ID for src in [ route.route[-1] for route in routes ] 
                    if src.tradingWith is None
        ]
        if stationsNotYetLoaded:
            tdb.loadStationTrades(stationsNotYetLoaded)

        # Penalty is expressed as percentage, reduce it to a multiplier
        if tdenv.lsPenalty:
            lsPenalty = tdenv.lsPenalty / 100
        else:
            lsPenalty = 0

        for route in routes:
            tdenv.DEBUG1("Route = {}", route.str())

            srcStation = route.route[-1]
            startCr = credits + int(route.gainCr * safetyMargin)
            routeJumps = len(route.jumps)

            for dest in tdb.getDestinations(
                                srcStation,
                                maxJumps=maxJumpsPer,
                                maxLyPer=maxLyPer,
                                avoidPlaces=avoidPlaces,
                                trading=True,
                    ):
                dstSystem, dstStation = dest.system, dest.station
                dstLy = dest.distLy
                tdenv.DEBUG1("destSys {}, destStn {}, jumps {}, distLy {}",
                                dstSystem.dbname,
                                dstStation.dbname,
                                "->".join([jump.str() for jump in dest.via]),
                                dstLy)
                if restrictTo:
                    if not dstStation in restrictTo and not dstSystem in restrictTo:
                        tdenv.DEBUG3("{} doesn't match restrict {}",
                                        dstStation.name(), restrictTo)
                        continue
                if unique and dstStation in route.route:
                    tdenv.DEBUG3("{} is already in the list, not unique", dstStation.name())
                    continue

                trade = self.getBestTrade(srcStation, dstStation, startCr)
                if not trade:
                    tdenv.DEBUG3("No trade")
                    continue

                # Calculate total K-lightseconds supercruise time.
                # This will amortize for the start/end stations
                score = trade.gainCr
                if lsPenalty:
                    # Only want 1dp
                    cruiseKls = int(dstStation.lsFromStar / 100) / 10
                    # Produce a curve that favors distances under 1kls
                    # positively, starts to penalize distances over 1k,
                    # and after 4kls starts to penalize aggresively
                    # http://goo.gl/Otj2XP
                    penalty = ((cruiseKls ** 2) - cruiseKls) / 3
                    penalty *= lsPenalty
                    score *= (1 - penalty)
                dstID = dstStation.ID
                try:
                    # See if there is already a candidate for this destination
                    (bestStn, bestRoute, bestTrade, bestJumps, bestLy, bestScore) = bestToDest[dstID]
                    # Check if it is a better option than we just produced
                    bestTradeScore = bestRoute.score + bestScore
                    newTradeScore = route.score + score
                    if bestTradeScore > newTradeScore:
                        continue
                    if bestTradeScore == newTradeScore and bestLy <= dstLy:
                        continue
                except KeyError:
                    # No existing candidate, we win by default
                    pass
                bestToDest[dstID] = [ dstStation, route, trade, dest.via, dstLy, score ]

        result = []
        for (dst, route, trade, jumps, ly, score) in bestToDest.values():
            result.append(route.plus(dst, trade, jumps, score))

        return result
<|MERGE_RESOLUTION|>--- conflicted
+++ resolved
@@ -265,23 +265,7 @@
 
             # Adjust for age for "M"/"H" items with low units.
             if item.stock < maxQty and item.stock > 0:  # -1 = unknown
-<<<<<<< HEAD
-                level = item.stockLevel
-                if level > 1:
-                    # Assume 2 units per 10 minutes for high,
-                    # 1 unit per 15 minutes for medium
-                    #units = level - 1
-                    #disabled for now
-                    units = 0
-                    interval = (30 / level) * 60
-                    speculativeRecovery = units * math.floor(item.srcAge / interval)
-                else:
-                    # Low / Unknown - don't try to guess
-                    speculativeRecovery = 0
-                maxQty = min(maxQty, item.stock + speculativeRecovery)
-=======
                 maxQty = min(maxQty, item.stock)
->>>>>>> ccf4066b
 
             if maxQty > 0:
                 itemGain = item.gainCr
@@ -341,23 +325,7 @@
 
                 # Adjust for age for "M"/"H" items with low units.
                 if item.stock < maxQty and item.stock > 0:  # -1 = unknown
-<<<<<<< HEAD
-                    level = item.stockLevel
-                    if level > 1:
-                        # Assume 2 units per 10 minutes for high,
-                        # 1 unit per 15 minutes for medium
-                        #units = level - 1
-                        #disabled for now
-                        units = 0
-                        interval = (30 / level) * 60
-                        speculativeRecovery = units * math.floor(item.srcAge / interval)
-                    else:
-                        # Low / Unknown - don't try to guess
-                        speculativeRecovery = 0
-                    maxQty = min(maxQty, item.stock + speculativeRecovery)
-=======
                     maxQty = min(maxQty, item.stock)
->>>>>>> ccf4066b
 
                 if maxQty > 0:
                     loadItems = [[item, maxQty]]
@@ -489,7 +457,7 @@
         unique = tdenv.unique
 
         stationsNotYetLoaded = [
-                src.ID for src in [ route.route[-1] for route in routes ] 
+                src.ID for src in [ route.route[-1] for route in routes ]
                     if src.tradingWith is None
         ]
         if stationsNotYetLoaded:
