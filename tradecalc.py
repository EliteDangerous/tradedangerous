--- conflicted
+++ resolved
@@ -141,14 +141,6 @@
         Container for accessing trade calculations with common properties.
     """
 
-<<<<<<< HEAD
-    # How fast do we expect stock to increase
-    # My estimate is +5% every 60s.
-    stockIncreaseRate = 0.0
-    stockIncreaseInterval = 5 * 60
-
-=======
->>>>>>> 0aba1020
     def __init__(self, tdb, debug=0, capacity=None, maxUnits=None, margin=0.01, unique=False, fit=None):
         self.tdb = tdb
         self.debug = debug
@@ -180,7 +172,9 @@
                 if level > 1:
                     # Assume 2 units per 10 minutes for high,
                     # 1 unit per 15 minutes for medium
-                    units = level - 1
+                    #units = level - 1
+                    #disabled for now
+                    units = 0
                     interval = (30 / level) * 60
                     adjustment = units * math.floor(item.srcAge / interval)
                     maxQty = min(maxQty, item.stock + adjustment)
