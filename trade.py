#!/usr/bin/env python
#---------------------------------------------------------------------
# Copyright (C) Oliver 'kfsone' Smith 2014 <oliver@kfs.org>:
#  You are free to use, redistribute, or even print and eat a copy of
#  this software so long as you include this copyright notice.
#  I guarantee there is at least one bug neither of us knew about.
#---------------------------------------------------------------------
# TradeDangerous :: Command Line App :: Main Module
#
# TradeDangerous is a powerful set of tools for traders in Frontier
# Development's game "Elite: Dangerous". It's main function is
# calculating the most profitable trades between either individual
# stations or working out "profit runs".
#
# I wrote TD because I realized that the best trade run - in terms
# of the "average profit per stop" was rarely as simple as going
# Chango -> Dahan -> Chango.
#
# E:D's economy is complex; sometimes you can make the most profit
# by trading one item A->B and flying a second item B->A.
# But more often you need to fly multiple stations, especially since
# as you are making money different trade options are coming into
# your affordable range.
#
# END USERS: If you are a user looking to find out how to use TD,
# please consult the file "README.txt".
#
# DEVELOPERS: If you are a programmer who wants TD to do something
# cool, please see the TradeDB and TradeCalc modules. TD is designed
# to empower other programmers to do cool stuff.

<<<<<<< HEAD

######################################################################
# Imports

import argparse             # For parsing command line args.
import sys                  # Inevitably.
import time
import pathlib              # For path
import os
import math

######################################################################
# The thing I hate most about Python is the global lock. What kind
# of idiot puts globals in their programs?
import errno

args = None
originStation, finalStation = None, None
# Things not to do, places not to go, people not to see.
avoidItems, avoidSystems, avoidStations = [], [], []
# Stations we need to visit
viaStations = set()
originName, destName = "Any", "Any"
origins = []
maxUnits = 0

######################################################################
# Database and calculator modules.

from tradeexcept import TradeException
from tradedb import TradeDB, AmbiguityError
from tradecalc import Route, TradeCalc, localedNo

######################################################################
# Helpers

class CommandLineError(TradeException):
    """
        Raised when you provide invalid input on the command line.
        Attributes:
            errorstr       What to tell the user.
    """
    def __init__(self, errorStr):
        self.errorStr = errorStr
    def __str__(self):
        return 'Error in command line: {}'.format(self.errorStr)


class NoDataError(TradeException):
    """
        Raised when a request is made for which no data can be found.
        Attributes:
            errorStr        Describe the problem to the user.
    """
    def __init__(self, errorStr):
        self.errorStr = errorStr
    def __str__(self):
        return "Error: {}\n".format(self.errorStr) + \
        "This can happen if you have not yet entered any price data for the station(s) involved, " + \
            "if there are no profitable trades between them, " + \
            "or the items are marked as 'n/a'.\n" + \
        "See 'trade.py update -h' for help entering prices, or obtain a '.prices' file from the interwebs.\n" + \
        "Or see https://bitbucket.org/kfsone/tradedangerous/wiki/Price%20Data for more help.\n"


class HelpAction(argparse.Action):
    """
        argparse action helper for printing the argument usage,
        because Python 3.4's argparse is ever so subtly very broken.
    """
    def __call__(self, parser, namespace, values, option_string=None):
        parser.print_help()
        sys.exit(0)


class EditAction(argparse.Action):
    """
        argparse action that stores a value and also flags args._editing
    """
    def __call__(self, parser, namespace, values, option_string=None):
        setattr(namespace, "_editing", True)
        setattr(namespace, self.dest, values or self.default)


class EditActionStoreTrue(argparse.Action):
    """
        argparse action that stores True but also flags args._editing
    """
    def __init__(self, option_strings, dest, nargs=None, **kwargs):
        if nargs is not None:
            raise ValueError("nargs not allowed")
        super(EditActionStoreTrue, self).__init__(option_strings, dest, nargs=0, **kwargs)
    def __call__(self, parser, namespace, values, option_string=None):
        setattr(namespace, "_editing", True)
        setattr(namespace, self.dest, True)


def new_file_arg(string):
    """ argparse action handler for specifying a file that does not already exist. """

    path = pathlib.Path(string)
    if not path.exists(): return path
    sys.stderr.write("ERROR: Specified file, \"{}\", already exists.\n".format(path))
    sys.exit(errno.EEXIST)


class ParseArgument(object):
    """
        Provides argument forwarding so that 'makeSubParser' can take function-like arguments.
    """
    def __init__(self, *args, **kwargs):
        self.args, self.kwargs = args, kwargs


def makeSubParser(subparsers, name, help, commandFunc, arguments=None, switches=None, epilog=None):
    """
        Provide a normalized sub-parser for a specific command. This helps to
        make it easier to keep the command lines consistent and makes the calls
        to build them easier to write/read.
    """

    subParser = subparsers.add_parser(name, help=help, add_help=False, epilog=epilog)

    def addArguments(group, options, required, topGroup=None):
        """
            Registers a list of options to the specified group. Nodes
            are either an instance of ParseArgument or a list of
            ParseArguments. The list form is considered to be a
            mutually exclusive group of arguments.
        """

        for option in options:
            # lists indicate mutually exclusive subgroups
            if isinstance(option, list):
                addArguments((topGroup or group).add_mutually_exclusive_group(), option, required, topGroup=group)
            else:
                assert not required in option.kwargs
                if option.args[0][0] == '-':
                    group.add_argument(*(option.args), required=required, **(option.kwargs))
                else:
                    group.add_argument(*(option.args), **(option.kwargs))

    if arguments:
        argParser = subParser.add_argument_group('Required Arguments')
        addArguments(argParser, arguments, True)

    switchParser = subParser.add_argument_group('Optional Switches')
    switchParser.add_argument('-h', '--help', help='Show this help message and exit.', action=HelpAction, nargs=0)
    addArguments(switchParser, switches, False)

    subParser.set_defaults(proc=commandFunc)

    return subParser


def printHeading(text):
    """ Print a line of text followed by a matching line of '-'s. """
    print(text)
    print('-' * len(text))


######################################################################
# Checklist functions

class Checklist(object):
    def __init__(self, tdb, mfd):
        self.tdb = tdb
        self.mfd = mfd

    def doStep(self, action, detail=None, extra=None):
        self.stepNo += 1
        try:
            self.mfd.display("#{} {}".format(self.stepNo, action), detail or "", extra or "")
        except AttributeError: pass
        input("   {:<3}: {}: ".format(self.stepNo, " ".join([item for item in [action, detail, extra] if item])))


    def note(self, str, addBreak=True):
        print("(i) {} (i){}".format(str, "\n" if addBreak else ""))


    def run(self, route, credits):
        tdb, mfd = self.tdb, self.mfd
        stations, hops, jumps = route.route, route.hops, route.jumps
        lastHopIdx = len(stations) - 1
        gainCr = 0
        self.stepNo = 0

        printHeading("(i) BEGINNING CHECKLIST FOR {} (i)".format(route.str()))
        print()

        if args.detail:
            print(route.summary())
            print()

        for idx in range(lastHopIdx):
            hopNo = idx + 1
            cur, nxt, hop = stations[idx], stations[idx + 1], hops[idx]
            sortedTradeOptions = sorted(hop[0], key=lambda tradeOption: tradeOption[1] * tradeOption[0].gainCr, reverse=True)

            # Tell them what they need to buy.
            if args.detail:
                self.note("HOP {} of {}".format(hopNo, lastHopIdx))

            self.note("Buy at {}".format(cur.name()))
            for (trade, qty) in sortedTradeOptions:
                self.doStep('Buy {} x'.format(qty), trade.name(), '@ {}cr'.format(localedNo(trade.costCr)))
            if args.detail:
                self.doStep('Refuel')
            print()

            # If there is a next hop, describe how to get there.
            self.note("Fly {}".format(" -> ".join([ jump.name() for jump in jumps[idx] ])))
            if idx < len(hops) and jumps[idx]:
                for jump in jumps[idx][1:]:
                    self.doStep('Jump to', jump.name())
            if args.detail:
                self.doStep('Dock at', nxt.str())
            print()

            self.note("Sell at {}".format(nxt.name()))
            for (trade, qty) in sortedTradeOptions:
                self.doStep('Sell {} x'.format(localedNo(qty)), trade.name(), '@ {}cr'.format(localedNo(trade.costCr + trade.gainCr)))
            print()

            gainCr += hop[1]
            if args.detail and gainCr > 0:
                self.note("GAINED: {}cr, CREDITS: {}cr".format(localedNo(gainCr), localedNo(credits + gainCr)))

            if hopNo < lastHopIdx:
                print("\n--------------------------------------\n")

        if mfd:
            mfd.display('FINISHED', "+{}cr".format(localedNo(gainCr)), "={}cr".format(localedNo(credits + gainCr)))
            mfd.attention(3)
            time.sleep(1.5)


######################################################################
# "run" command functionality.

def parseAvoids(tdb, args):
    """
        Process a list of avoidances.
    """

    global avoidItems, avoidSystems, avoidStations

    avoidances = args.avoid

    # You can use --avoid to specify an item, system or station.
    # and you can group them together with commas or list them
    # individually.
    for avoid in ','.join(avoidances).split(','):
        # Is it an item?
        item, system, station = None, None, None
        try:
            item = tdb.lookupItem(avoid)
            avoidItems.append(item)
            if TradeDB.normalizedStr(item.name()) == TradeDB.normalizedStr(avoid):
                continue
        except LookupError:
            pass
        # Is it a system perhaps?
        try:
            system = tdb.lookupSystem(avoid)
            avoidSystems.append(system)
            if TradeDB.normalizedStr(system.str()) == TradeDB.normalizedStr(avoid):
                continue
        except LookupError:
            pass
        # Or perhaps it is a station
        try:
            station = tdb.lookupStationExplicitly(avoid)
            if (not system) or (station.system is not system):
                avoidSystems.append(station.system)
                avoidStations.append(station)
            if TradeDB.normalizedStr(station.str()) == TradeDB.normalizedStr(avoid):
                continue
        except LookupError as e:
            pass

        # If it was none of the above, whine about it
        if not (item or system or station):
            raise CommandLineError("Unknown item/system/station: %s" % avoid)

        # But if it matched more than once, whine about ambiguity
        if item and system: raise AmbiguityError('Avoidance', avoid, [ item, system.str() ])
        if item and station: raise AmbiguityError('Avoidance', avoid, [ item, station.str() ])
        if system and station and station.system != system: raise AmbiguityError('Avoidance', avoid, [ system.str(), station.str() ])

    if args.debug:
        print("Avoiding items %s, systems %s, stations %s" % (
            [ item.name() for item in avoidItems ],
            [ system.name() for system in avoidSystems ],
            [ station.name() for station in avoidStations ]
        ))


def parseVias(tdb, args):
    """
        Process a list of station names and build them into a
        list of waypoints for the route.
    """

    # accept [ "a", "b,c", "d" ] by joining everything and then splitting it.
    global viaStations

    for via in ",".join(args.via).split(","):
        station = tdb.lookupStation(via)
        if station.itemCount == 0:
            raise NoDataError("No price data available for via station {}.".format(station.name()))
        viaStations.add(station)


def processRunArguments(tdb, args):
    """
        Process arguments to the 'run' option.
    """

    global origins, originStation, finalStation, maxUnits, originName, destName, unspecifiedHops

    if args.credits < 0:
        raise CommandLineError("Invalid (negative) value for initial credits")
    # I'm going to allow 0 credits as a future way of saying "just fly"

    if args.routes < 1:
        raise CommandLineError("Maximum routes has to be 1 or higher")
    if args.routes > 1 and args.checklist:
        raise CommandLineError("Checklist can only be applied to a single route.")

    if args.hops < 1:
        raise CommandLineError("Minimum of 1 hop required")
    if args.hops > 64:
        raise CommandLineError("Too many hops without more optimization")

    if args.maxJumpsPer < 0:
        raise CommandLineError("Negative jumps: you're already there?")

    if args.origin:
        originName = args.origin
        originStation = tdb.lookupStation(originName)
        origins = [ originStation ]
    else:
        origins = [ station for station in tdb.stationByID.values() ]

    if args.dest:
        destName = args.dest
        finalStation = tdb.lookupStation(destName)
        if args.hops == 1 and originStation and finalStation and originStation == finalStation:
            raise CommandLineError("More than one hop required to use same from/to destination")

    if args.avoid:
        parseAvoids(tdb, args)
    if args.via:
        parseVias(tdb, args)

    unspecifiedHops = args.hops + (0 if originStation else 1) - (1 if finalStation else 0)
    if len(viaStations) > unspecifiedHops:
        raise CommandLineError("Too many vias: {} stations vs {} hops available.".format(len(viaStations), unspecifiedHops))

    # If the user specified a ship, use it to fill out details unless
    # the user has explicitly supplied them. E.g. if the user says
    # --ship sidewinder --capacity 2, use their capacity limit.
    if args.ship:
        ship = tdb.lookupShip(args.ship)
        args.ship = ship
        if args.capacity is None: args.capacity = ship.capacity
        if args.maxLyPer is None: args.maxLyPer = ship.maxLyFull
    if args.capacity is None:
        raise CommandLineError("Missing '--capacity' or '--ship' argument")
    if args.maxLyPer is None:
        raise CommandLineError("Missing '--ly-per' or '--ship' argument")
    if args.capacity < 0:
        raise CommandLineError("Invalid (negative) cargo capacity")
    if args.capacity > 1000:
        raise CommandLineError("Capacity > 1000 not supported (you specified %s)" % args.capacity)

    if args.limit and args.limit > args.capacity:
        raise CommandLineError("'limit' must be <= capacity")
    if args.limit and args.limit < 0:
        raise CommandLineError("'limit' can't be negative, silly")
    maxUnits = args.limit if args.limit else args.capacity

    arbitraryInsuranceBuffer = 42
    if args.insurance and args.insurance >= (args.credits + arbitraryInsuranceBuffer):
        raise CommandLineError("Insurance leaves no margin for trade")

    if args.unique and args.hops >= len(tdb.stationByID):
        raise CommandLineError("Requested unique trip with more hops than there are stations...")
    if args.unique:
        if ((originStation and originStation == finalStation) or
                 (originStation and originStation in viaStations) or
                 (finalStation and finalStation in viaStations)):
            raise CommandLineError("from/to/via repeat conflicts with --unique")

    tdb.loadTrades()

    if originStation and originStation.itemCount == 0:
        raise NoDataError("Start station {} doesn't have any price data.".format(originStation.name()))
    if finalStation and finalStation.itemCount == 0:
        raise NoDataError("End station {} doesn't have any price data.".format(finalStation.name()))
    if finalStation and args.hops == 1 and originStation and not finalStation in originStation.tradingWith:
        raise CommandLineError("No profitable items found between {} and {}".format(originStation.name(), finalStation.name()))
    if originStation and len(originStation.tradingWith) == 0:
        raise NoDataError("No data found for potential buyers for items from {}.".format(originStation.name()))

    if args.x52pro:
        from mfd import X52ProMFD
        args.mfd = X52ProMFD()
    else:
        args.mfd = None


def runCommand(tdb, args):
    """ Calculate trade runs. """

    if args.debug: print("# 'run' mode")

    if tdb.tradingCount == 0:
        raise NoDataError("Database does not contain any profitable trades.")

    processRunArguments(tdb, args)

    startCr = args.credits - args.insurance
    routes = [
        Route(stations=[src], hops=[], jumps=[], startCr=startCr, gainCr=0)
        for src in origins
        if not (src in avoidStations or src.system in avoidSystems)
    ]
    numHops = args.hops
    lastHop = numHops - 1
    viaStartPos = 1 if originStation else 0

    if args.debug or args.detail:
        summaries = [ 'With {}cr'.format(localedNo(args.credits)) ]
        summaries += [ 'From {}'.format(originStation.str() if originStation else 'Anywhere') ]
        summaries += [ 'To {}'.format(finalStation.str() if finalStation else 'Anywhere') ]
        if viaStations: summaries += [ 'Via {}'.format(', '.join([ station.str() for station in viaStations ])) ]
        print(*summaries, sep=' / ')
        print("%d cap, %d hops, max %d jumps/hop and max %0.2f ly/jump" % (args.capacity, numHops, args.maxJumpsPer, args.maxLyPer))
        print()

    # Instantiate the calculator object
    calc = TradeCalc(tdb, debug=args.debug, capacity=args.capacity, maxUnits=maxUnits, margin=args.margin, unique=args.unique)

    # Build a single list of places we want to avoid
    # TODO: Keep these seperate because we wind up spending
    # time breaking the list down in getDestinations.
    avoidPlaces = avoidSystems + avoidStations

    if args.debug: print("unspecified hops {}, numHops {}, viaStations {}".format(unspecifiedHops, numHops, len(viaStations)))
    for hopNo in range(numHops):
        if calc.debug: print("# Hop %d" % hopNo)
        if args.mfd:
            args.mfd.display('TradeDangerous', 'CALCULATING', 'Hop {}'.format(hopNo))

        restrictTo = None
        if hopNo == lastHop and finalStation:
            restrictTo = set([finalStation])
            ### TODO:
            ### if hopsLeft < len(viaStations):
            ###   ... only keep routes that include len(viaStations)-hopsLeft routes
            ### Thus: If you specify 5 hops via a,b,c and we are on hop 3, only keep
            ### routes that include a, b or c. On hop 4, only include routes that
            ### already include 2 of the vias, on hop 5, require all 3.
            if viaStations:
                routes = [ route for route in routes if viaStations & set(route.route[viaStartPos:]) ]
        elif unspecifiedHops == len(viaStations):
            # Everywhere we're going is in the viaStations list.
            restrictTo = viaStations

        routes = calc.getBestHops(routes, startCr,
                                  restrictTo=restrictTo, avoidItems=avoidItems, avoidPlaces=avoidPlaces,
                                  maxJumpsPer=args.maxJumpsPer, maxLyPer=args.maxLyPer)

    if viaStations:
        routes = [ route for route in routes if viaStations & set(route.route[viaStartPos:]) ]

    if not routes:
        print("No profitable trades matched your critera, or price data along the route is missing.")
        return

    routes.sort()

    for i in range(0, min(len(routes), args.routes)):
        print(routes[i].detail(detail=args.detail))

    # User wants to be guided through the route.
    if args.checklist:
        assert args.routes == 1
        cl = Checklist(tdb, args.mfd)
        cl.run(routes[0], args.credits)


######################################################################
# "update" command functionality.

def getEditorPaths(args, editorName, envVar, windowsFolders, winExe, nixExe):
    if args.debug: print("# Locating {} editor".format(editorName))
    try:
        return os.environ[envVar]
    except KeyError: pass

    paths = []

    import platform
    system = platform.system()
    if system == 'Windows':
        binary = winExe
        for folder in ["Program Files", "Program Files (x86)"]:
            for version in windowsFolders:
                paths.append("{}\\{}\\{}".format(os.environ['SystemDrive'], folder, version))
    else:
        binary = nixExe

    try:
        paths += os.environ['PATH'].split(os.pathsep)
    except KeyError: pass

    for path in paths:
        candidate = os.path.join(path, binary)
        try:
            if pathlib.Path(candidate).exists():
                return candidate
        except OSError:
            pass

    raise CommandLineError("ERROR: Unable to locate {} editor.\nEither specify the path to your editor with --editor or set the {} environment variable to point to it.".format(editorName, envVar))


def editUpdate(tdb, args, stationID):
    """
        Dump the price data for a specific station to a file and
        launch the user's text editor to let them make changes
        to the file.

        If the user makes changes, re-load the file, update the
        database and regenerate the master .prices file.
    """

    if args.debug: print("# 'update' mode with editor. editor:{} station:{}".format(args.editor, args.station))

    import buildcache
    import prices
    import subprocess
    import os
    from misc import gen_csv

    editor, editorArgs = args.editor, []
    if args.sublime:
        if args.debug: print("# Sublime mode")
        if not editor:
            editor = getEditorPaths(args, "sublime", "SUBLIME_EDITOR", ["Sublime Text 3", "Sublime Text 2"], "sublime_text.exe", "subl")
        editorArgs += [ "--wait" ]
    elif args.npp:
        if args.debug: print("# Notepad++ mode")
        if not editor:
            editor = getEditorPaths(args, "notepad++", "NOTEPADPP_EDITOR", ["Notepad++"], "notepad++.exe", "notepad++")
        if not args.quiet: print("NOTE: You'll need to exit Notepad++ to return control back to trade.py")
    elif args.vim:
        if args.debug: print("# VI iMproved mode")
        if not editor:
            # Hack... Hackity hack, hack, hack.
            # This has a disadvantage in that: we don't check for just "vim" (no .exe) under Windows
            vimDirs = [ "Git\\share\\vim\\vim{}".format(vimVer) for vimVer in range(70,75) ]
            editor = getEditorPaths(args, "vim", "EDITOR", vimDirs, "vim.exe", "vim")
    elif args.notepad:
        if args.debug: print("# Notepad mode")
        editor = "notepad.exe"  # herp

    try:
        envArgs = os.environ["EDITOR_ARGS"]
        if envArgs: editorArgs += envArgs.split(' ')
    except KeyError: pass

    # Create a temporary text file with a list of the price data.
    tmpPath = pathlib.Path("prices.tmp")
    if tmpPath.exists():
        print("ERROR: Temporary file ({}) already exists.".format(tmpPath))
        sys.exit(1)
    absoluteFilename = None
    try:
        elementMask = prices.Element.basic
        if args.supply: elementMask |= prices.Element.supply
        if args.timestamps: elementMask |= prices.Element.timestamp
        # Open the file and dump data to it.
        with tmpPath.open("w") as tmpFile:
            # Remember the filename so we know we need to delete it.
            absoluteFilename = str(tmpPath.resolve())
            prices.dumpPrices(args.db, elementMask, file=tmpFile, stationID=stationID, defaultZero=args.forceNa, debug=args.debug)

        # Stat the file so we can determine if the user writes to it.
        # Use the most recent create/modified timestamp.
        preStat = tmpPath.stat()
        preStamp = max(preStat.st_mtime, preStat.st_ctime)

        # Launch the editor
        editorCommandLine = [ editor ] + editorArgs + [ absoluteFilename ]
        if args.debug: print("# Invoking [{}]".format(' '.join(editorCommandLine)))
        try:
            result = subprocess.call(editorCommandLine)
        except FileNotFoundError:
            raise CommandLineError("Unable to launch specified editor: {}".format(editorCommandLine))
        if result != 0:
            print("NOTE: Edit failed ({}), nothing to import.".format(result))
            sys.exit(1)

        # Did they update the file? Some editors destroy the file and rewrite it,
        # other files just write back to it, and some OSes do weird things with
        # these timestamps. That's why we have to use both mtime and ctime.
        postStat = tmpPath.stat()
        postStamp = max(postStat.st_mtime, postStat.st_ctime)

        if postStamp == preStamp:
            import random
            print("- No changes detected - doing nothing. {}".format(random.choice([
                    "Brilliant!", "I'll get my coat.", "I ain't seen you.", "You ain't seen me", "... which was nice", "Bingo!", "Scorchio!", "Boutros, boutros, ghali!", "I'm Ed Winchester!", "Suit you, sir! Oh!"
                ])))
            sys.exit(0)

        if args.debug:
            print("# File changed - importing data.")

        buildcache.processPricesFile(db=tdb.getDB(), pricesPath=tmpPath, stationID=stationID, defaultZero=args.forceNa, debug=args.debug)

        # If everything worked, we need to re-build the prices file.
        if args.debug:
            print("# Update complete, regenerating .prices file")

        with tdb.pricesPath.open("w") as pricesFile:
            prices.dumpPrices(args.db, prices.Element.full, file=pricesFile, debug=args.debug)

        gen_csv.exportTables(args.db, exportPath="./data/", exportTable="PriceHistory", debug=args.debug)

        # Update the DB file so we don't regenerate it.
        pathlib.Path(args.db).touch()

    finally:
        # If we created the file, we delete the file.
        if absoluteFilename: tmpPath.unlink()


def updateCommand(tdb, args):
    """
        Allow the user to update the prices database.
    """

    station = tdb.lookupStation(args.station)
    stationID = station.ID

    if args.all or args.zero:
        raise CommandLineError("--all and --zero have been removed. Use '--supply' (-S for short) if you want to edit demand and stock values during update. Use '--timestamps' (-T for short) if you want to include timestamps.")

    if args._editing:
        # User specified one of the options to use an editor.
        return editUpdate(tdb, args, stationID)

    if args.debug: print('# guided "update" mode station:{}'.format(args.station))

    print("Guided mode not implemented yet. Try using --editor, --sublime or --notepad")


######################################################################
#

def lookupSystemByNameOrStation(tdb, name, intent):
    """
        Look up a name using either a system or station name.
    """

    try:
        return tdb.lookupSystem(name)
    except LookupError:
        try:
            return tdb.lookupStationExplicitly(name).system
        except LookupError:
            raise CommandLineError("Unknown {} system/station, '{}'".format(intent, name))


def distanceAlongPill(tdb, sc, percent):
    """
        Estimate a distance along the Pill using 2 reference systems
    """
    sa = tdb.lookupSystem("Eranin")
    sb = tdb.lookupSystem("HIP 107457")
    dotProduct = (sb.posX-sa.posX) * (sc.posX-sa.posX) \
               + (sb.posY-sa.posY) * (sc.posY-sa.posY) \
               + (sb.posZ-sa.posZ) * (sc.posZ-sa.posZ)
    length = math.sqrt((sb.posX-sa.posX) * (sb.posX-sa.posX)
                     + (sb.posY-sa.posY) * (sb.posY-sa.posY)
                     + (sb.posZ-sa.posZ) * (sb.posZ-sa.posZ))
    if percent:
        return 100. * dotProduct / length / length

    return dotProduct / length


def localCommand(tdb, args):
    """
        Local systems
    """

    srcSystem = lookupSystemByNameOrStation(tdb, args.system, 'system')

    if args.ship:
        ship = tdb.lookupShip(args.ship)
        args.ship = ship
        if args.ly is None: args.ly = (ship.maxLyFull if args.full else ship.maxLyEmpty)
    ly = args.ly or tdb.maxSystemLinkLy

    tdb.buildLinks()

    printHeading("Local systems to {} within {} ly.".format(srcSystem.name(), ly))

    distances = { }

    for (destSys, destDist) in srcSystem.links.items():
        if args.debug:
            print("Checking {} dist={:5.2f}".format(destSys.str(), destDist))
        if destDist > ly:
            continue
        distances[destSys] = destDist

    for (system, dist) in sorted(distances.items(), key=lambda x: x[1]):
        pillLength = ""
        if args.pill or args.percent:
            pillLengthFormat = " [{:4.0f}%]" if args.percent else " [{:5.1f}]"
            pillLength = pillLengthFormat.format(distanceAlongPill(tdb, system, args.percent))
        print("{:5.2f}{} {}".format(dist, pillLength, system.str()))
        if args.detail:
            for (station) in system.stations:
                stationDistance = " {} ls".format(station.lsFromStar) if station.lsFromStar > 0 else ""
                print("\t<{}>{}".format(station.str(), stationDistance))


def navCommand(tdb, args):
    """
        Give player directions A->B
    """

    srcSystem = lookupSystemByNameOrStation(tdb, args.start, 'start')
    dstSystem = lookupSystemByNameOrStation(tdb, args.end, 'end')

    avoiding = []
    if args.ship:
        ship = tdb.lookupShip(args.ship)
        args.ship = ship
        if args.maxLyPer is None: args.maxLyPer = (ship.maxLyFull if args.full else ship.maxLyEmpty)
    maxLyPer = args.maxLyPer or tdb.maxSystemLinkLy

    if args.debug:
        print("# Route from {} to {} with max {} ly per jump.".format(srcSystem.name(), dstSystem.name(), maxLyPer))

    openList = { srcSystem: 0.0 }
    distances = { srcSystem: [ 0.0, None ] }

    tdb.buildLinks()

    # As long as the open list is not empty, keep iterating.
    while openList and not dstSystem in distances:
        # Expand the search domain by one jump; grab the list of
        # nodes that are this many hops out and then clear the list.
        openNodes, openList = openList, {}

        for (node, startDist) in openNodes.items():
            for (destSys, destDist) in node.links.items():
                if destDist > maxLyPer:
                    continue
                dist = startDist + destDist
                # If we already have a shorter path, do nothing
                try:
                    distNode = distances[destSys]
                    if distNode[0] <= dist:
                        continue
                    distNode[0], distNode[1] = dist, node
                except KeyError:
                    distances[destSys] = [ dist, node ]
                assert not destSys in openList or openList[destSys] > dist
                openList[destSys] = dist

    # Unravel the route by tracing back the vias.
    route = [ dstSystem ]
    try:
        while route[-1] != srcSystem:
            jumpEnd = route[-1]
            jumpStart = distances[jumpEnd][1]
            route.append(jumpStart)
    except KeyError:
        print("No route found between {} and {} with {}ly jump limit.".format(srcSystem.name(), dstSystem.name(), maxLyPer))
        return
    route.reverse()
    titleFormat = "From {src} to {dst} with {mly}ly per jump limit."
    if args.detail:
        labelFormat = "{act:<6} | {sys:<30} | {jly:<7} | {tly:<8}"
        stepFormat = "{act:<6} | {sys:<30} | {jly:>7.2f} | {tly:>8.2f}"
    elif not args.quiet:
        labelFormat = "{sys:<30} ({jly:<7})"
        stepFormat  = "{sys:<30} ({jly:>7.2f})"
    elif args.quiet == 1:
        titleFormat = "{src}->{dst} limit {mly}ly:"
        labelFormat = None
        stepFormat = " {sys}"
    else:
        titleFormat, labelFormat, stepFormat = None, None, "{sys}"

    if titleFormat:
        print(titleFormat.format(src=srcSystem.name(), dst=dstSystem.name(), mly=maxLyPer))

    if labelFormat:
        printHeading(labelFormat.format(act='Action', sys='System', jly='Jump Ly', tly='Total Ly'))

    lastHop, totalLy = None, 0.00
    def present(action, system):
        nonlocal lastHop, totalLy
        jumpLy = system.links[lastHop] if lastHop else 0.00
        totalLy += jumpLy
        print(stepFormat.format(act=action, sys=system.name(), jly=jumpLy, tly=totalLy))
        lastHop = system

    present('Depart', srcSystem)
    for viaSys in route[1:-1]:
        present('Via', viaSys)
    present('Arrive', dstSystem)


######################################################################
# 

def buyCommand(tdb, args):
    """
        Locate places selling a given item.
    """

    item = tdb.lookupItem(args.item)

    # Constraints
    constraints = [ "(item_id = ?)", "buy_from > 0", "stock != 0" ]
    bindValues = [ item.ID ]

    if args.quantity:
        constraints.append("(stock = -1 or stock >= ?)")
        bindValues.append(args.quantity)

    near = args.near
    if near:
        tdb.buildLinks()
        nearSystem = tdb.lookupSystem(near)
        maxLy = float("inf") if args.maxLyPer is None else args.maxLyPer
        # Uh - why haven't I made a function on System to get a
        # list of all the systems within N hops at L ly per hop?
        stations = []
        for station in nearSystem.stations:
            if station.itemCount > 0:
                stations.append(str(station.ID))
        for system, dist in nearSystem.links.items():
            if dist <= maxLy:
                for station in system.stations:
                    if station.itemCount > 0:
                        stations.append(str(station.ID))
        if not stations:
            raise NoDataError("No stations listed as selling items within range")
        constraints.append("station_id IN ({})".format(','.join(stations)))

    whereClause = ' AND '.join(constraints)
    stmt = """
                SELECT station_id, buy_from, stock
                  FROM Price
                 WHERE {}
            """.format(whereClause)
    if args.debug:
        print("* SQL: {}".format(stmt))
    cur = tdb.query(stmt, bindValues)

    from collections import namedtuple
    Result = namedtuple('Result', [ 'station', 'cost', 'stock', 'dist' ])
    results = []
    stationByID = tdb.stationByID
    dist = 0.0
    for (stationID, costCr, stock) in cur:
        stn = stationByID[stationID]
        if near:
            dist = stn.system.links[nearSystem] if stn.system != nearSystem else 0.0
        results.append(Result(stationByID[stationID], costCr, stock, dist))

    if not results:
        raise NoDataError("No available items found")

    if args.sortByStock:
        results.sort(key=lambda result: result.cost)
        results.sort(key=lambda result: result.stock, reverse=True)
    else:
        results.sort(key=lambda result: result.stock, reverse=True)
        results.sort(key=lambda result: result.cost)
        if near and not args.sortByPrice:
            results.sort(key=lambda result: result.dist)

    maxStnNameLen = len(max(results, key=lambda result: len(result.station.dbname) + len(result.station.system.dbname) + 1).station.name())
    printHeading("{:<{maxStnLen}} {:>10} {:>10} {:{distFmt}}".format(
            "Station", "Cost", "Stock", "Ly" if near else "",
            maxStnLen=maxStnNameLen,
            distFmt=">6" if near else ""
        ))
    for result in results:
        print("{:<{maxStnLen}} {:>10n} {:>10} {:{distFmt}}".format(
                result.station.name(),
                result.cost,
                localedNo(result.stock) if result.stock > 0 else "",
                result.dist if near else "",
                maxStnLen=maxStnNameLen,
                distFmt=">6.2f" if near else ""
            ))
=======
from __future__ import absolute_import, with_statement, print_function, division, unicode_literals
>>>>>>> 04ff4fad

######################################################################
# main entry point


def main(argv):
    import commands
    cmdIndex = commands.CommandIndex()
    cmdenv = cmdIndex.parse(sys.argv)

<<<<<<< HEAD
    parser = argparse.ArgumentParser(description='Trade run calculator', add_help=False, epilog='For help on a specific command, use the command followed by -h.')
    parser.set_defaults(_editing=False)

    # Arguments common to all subparsers.
    commonArgs = parser.add_argument_group('Common Switches')
    commonArgs.add_argument('-h', '--help', help='Show this help message and exit.', action=HelpAction, nargs=0)
    commonArgs.add_argument('--debug',  '-w', help='Enable diagnostic output.', default=0, required=False, action='count')
    commonArgs.add_argument('--detail', '-v', help='Increase level  of detail in output.', default=0, required=False, action='count')
    commonArgs.add_argument('--quiet',  '-q', help='Reduce level of detail in output.', default=0, required=False, action='count')
    commonArgs.add_argument('--db', help='Specify location of the SQLite database. Default: {}'.format(TradeDB.defaultDB), type=str, default=str(TradeDB.defaultDB))
    commonArgs.add_argument('--cwd',    '-C', help='Change the directory relative to which TradeDangerous will try to access files such as the .db, etc.', type=str, required=False)

    subparsers = parser.add_subparsers(dest='subparser', title='Commands')

    # Find places that are selling an item within range of a specified system.
    buyParser = makeSubParser(subparsers, 'buy', 'Find places to buy a given item within range of a given station.', buyCommand,
        arguments = [
            ParseArgument('item', help='Name of item to query.', type=str),
        ],
        switches = [
            ParseArgument('--quantity', help='Require at least this quantity.', type=int, default=0),
            ParseArgument('--near', help='Find sellers within jump range of this system.', type=str),
            ParseArgument('--ly-per', help='Maximum light years per jump.', metavar='N.NN', dest='maxLyPer', type=float, default=None),
            [
                ParseArgument('--price-sort', '-P', help='(When using --near) Sort by price not distance', dest='sortByPrice', action='store_true', default=False),
                ParseArgument('--stock-sort', '-S', help='Sort by stock followed by price', dest='sortByStock', action='store_true', default=False),
            ],
        ],
    )

    # "nav" tells you how to get from one place to another.
    navParser = makeSubParser(subparsers, 'nav', 'Calculate a route between two systems.', navCommand,
        arguments = [
            ParseArgument('start', help='System to start from', type=str),
            ParseArgument('end', help='System to end at', type=str),
        ],
        switches = [
            ParseArgument('--ship', help='Use the maximum jump distance of the specified ship (defaults to the empty value).', metavar='shiptype', type=str),
            ParseArgument('--full', help='(With --ship) Limits the jump distance to that of a full ship.', action='store_true', default=False),
            ParseArgument('--ly-per', help='Maximum light years per jump.', metavar='N.NN', type=float, dest='maxLyPer'),
        ]
    )

    # "local" shows systems local to given system.
    localParser = makeSubParser(subparsers, 'local', 'Calculate local systems.', localCommand,
        arguments = [
            ParseArgument('system', help='System to measure from', type=str),
        ],
        switches = [
            ParseArgument('--ship', help='Use the maximum jump distance of the specified ship (defaults to the empty value).', metavar='shiptype', type=str),
            ParseArgument('--full', help='(With --ship) Limits the jump distance to that of a full ship.', action='store_true', default=False),
            ParseArgument('--ly', help='Maximum light years to measure.', metavar='N.NN', type=float, dest='ly'),
            [
              ParseArgument('--pill', help='Show distance along the pill in ly.', action='store_true', default=False),
              ParseArgument('--percent', help='Show distance along pill as percentage.', action='store_true', default=False),
            ],
       ]
    )

    # "run" calculates a trade run.
    runParser = makeSubParser(subparsers, 'run', 'Calculate best trade run.', runCommand,
        arguments = [
            ParseArgument('--credits', help='Starting credits.', metavar='CR', type=int)
        ],
        switches = [
            ParseArgument('--ship', help='Set capacity and ly-per from ship type.', metavar='shiptype', type=str),
            ParseArgument('--capacity', help='Maximum capacity of cargo hold.', metavar='N', type=int),
            ParseArgument('--from', help='Starting system/station.', metavar='STATION', dest='origin'),
            ParseArgument('--to', help='Final system/station.', metavar='STATION', dest='dest'),
            ParseArgument('--via', help='Require specified systems/stations to be en-route.', metavar='PLACE[,PLACE,...]', action='append'),
            ParseArgument('--avoid', help='Exclude an item, system or station from trading. Partial matches allowed, e.g. "dom.App" or "domap" matches "Dom. Appliances".', action='append'),
            ParseArgument('--hops', help='Number of hops (station-to-station) to run.', metavar='N', type=int, default=2),
            ParseArgument('--jumps-per', help='Maximum number of jumps (system-to-system) per hop.', metavar='N', dest='maxJumpsPer', type=int, default=2),
            ParseArgument('--ly-per', help='Maximum light years per jump.', metavar='N.NN', type=float, dest='maxLyPer'),
            ParseArgument('--limit', help='Maximum units of any one cargo item to buy (0: unlimited).', metavar='N', type=int),
            ParseArgument('--unique', help='Only visit each station once.', action='store_true', default=False),
            ParseArgument('--margin', help='Reduce gains made on each hop to provide a margin of error for market fluctuations (e.g: 0.25 reduces gains by 1/4). 0<: N<: 0.25.', metavar='N.NN', type=float, default=0.00),
            ParseArgument('--insurance', help='Reserve at least this many credits to cover insurance.', metavar='CR', type=int, default=0),
            ParseArgument('--routes', help='Maximum number of routes to show. DEFAULT: 1', metavar='N', type=int, default=1),
            ParseArgument('--checklist', help='Provide a checklist flow for the route.', action='store_true', default=False),
            ParseArgument('--x52-pro', help='Enable experimental X52 Pro MFD output.', action='store_true', dest='x52pro', default=False),
        ]
    )

    # "update" provides the user a way to edit prices.
    updateParser = makeSubParser(subparsers, 'update', 'Update prices for a station.', updateCommand,
        epilog="Generates a human-readable version of the price list for a given station and opens it in the specified text editor.\n"
            "The format is intended to closely resemble the presentation of the market in-game. If you change the order items are listed in, "
            "the order will be kept for future edits, making it easier to quickly check for changes.",
        arguments = [
            ParseArgument('station', help='Name of the station to update.', type=str)
        ],
        switches = [
            ParseArgument('--editor', help='Generates a text file containing the prices for the station and loads it into the specified editor.', default=None, type=str, action=EditAction),
            ParseArgument('--all', help='DEPRECATED - See --supply and --timestamps instead.', action='store_true', default=False),
            ParseArgument('--zero', help='DEPRECATED - See --force-na instead.', action='store_true', default=False),
            ParseArgument('--supply', '-S', help='Includes demand and stock (supply) values in the update.', action='store_true', default=False),
            ParseArgument('--timestamps', '-T', help='Includes timestamps in the update.', action='store_true', default=False),
            ParseArgument('--force-na', '-0', help="Forces 'unk' supply to become 'n/a' by default", action='store_true', default=False, dest='forceNa'),
            [   # Mutually exclusive group:
                ParseArgument('--sublime', help='Like --editor but uses Sublime Text (2 or 3), which is nice.', action=EditActionStoreTrue),
                ParseArgument('--notepad', help='Like --editor but uses Notepad.', action=EditActionStoreTrue),
                ParseArgument('--npp',     help='Like --editor but uses Notepad++.', action=EditActionStoreTrue),
                ParseArgument('--vim',     help='Like --editor but uses vim.', action=EditActionStoreTrue),
            ]
        ]
    )

    args = parser.parse_args()
    if not 'proc' in args:
        helpText = "No sub-command specified.\n" + parser.format_help() + "\nNote: As of v3 you need to specify one of the 'sub-commands' listed above (run, nav, etc)."
        raise CommandLineError(helpText)

    if args.detail and args.quiet:
        raise CommandLineError("'--detail' (-v) and '--quiet' (-q) are mutually exclusive.")

    # If a directory was specified, relocate to it.
    # Otherwise, try to chdir to
    if args.cwd:
        os.chdir(args.cwd)
=======
    from tradedb import TradeDB
    if cmdenv.wantsTradeDB:
        # load the database
        tdb = TradeDB(cmdenv, buildLinks=False, includeTrades=False)
>>>>>>> 04ff4fad
    else:
        tdb = TradeDB

    results = cmdenv.run(tdb)
    if results:
        results.render()


######################################################################


if __name__ == "__main__":
    import sys
    if sys.hexversion < 0x03040000:
        raise SystemExit(
			"Sorry: TradeDangerous requires Python 3.4 or higher.\n"
			"For assistance, see:\n"
			"\tFacebook Group: http://kfs.org/td/group\n"
			"\tBitbucket Page: http://kfs.org/td/source\n"
			"\tEDForum Thread: http://kfs.org/td/thread\n"
			)
    import tradeexcept

    try:
        main(sys.argv)
    except tradeexcept.TradeException as e:
        print("%s: %s" % (sys.argv[0], str(e)))
        sys.exit(1)
<|MERGE_RESOLUTION|>--- conflicted
+++ resolved
@@ -29,922 +29,7 @@
 # cool, please see the TradeDB and TradeCalc modules. TD is designed
 # to empower other programmers to do cool stuff.
 
-<<<<<<< HEAD
-
-######################################################################
-# Imports
-
-import argparse             # For parsing command line args.
-import sys                  # Inevitably.
-import time
-import pathlib              # For path
-import os
-import math
-
-######################################################################
-# The thing I hate most about Python is the global lock. What kind
-# of idiot puts globals in their programs?
-import errno
-
-args = None
-originStation, finalStation = None, None
-# Things not to do, places not to go, people not to see.
-avoidItems, avoidSystems, avoidStations = [], [], []
-# Stations we need to visit
-viaStations = set()
-originName, destName = "Any", "Any"
-origins = []
-maxUnits = 0
-
-######################################################################
-# Database and calculator modules.
-
-from tradeexcept import TradeException
-from tradedb import TradeDB, AmbiguityError
-from tradecalc import Route, TradeCalc, localedNo
-
-######################################################################
-# Helpers
-
-class CommandLineError(TradeException):
-    """
-        Raised when you provide invalid input on the command line.
-        Attributes:
-            errorstr       What to tell the user.
-    """
-    def __init__(self, errorStr):
-        self.errorStr = errorStr
-    def __str__(self):
-        return 'Error in command line: {}'.format(self.errorStr)
-
-
-class NoDataError(TradeException):
-    """
-        Raised when a request is made for which no data can be found.
-        Attributes:
-            errorStr        Describe the problem to the user.
-    """
-    def __init__(self, errorStr):
-        self.errorStr = errorStr
-    def __str__(self):
-        return "Error: {}\n".format(self.errorStr) + \
-        "This can happen if you have not yet entered any price data for the station(s) involved, " + \
-            "if there are no profitable trades between them, " + \
-            "or the items are marked as 'n/a'.\n" + \
-        "See 'trade.py update -h' for help entering prices, or obtain a '.prices' file from the interwebs.\n" + \
-        "Or see https://bitbucket.org/kfsone/tradedangerous/wiki/Price%20Data for more help.\n"
-
-
-class HelpAction(argparse.Action):
-    """
-        argparse action helper for printing the argument usage,
-        because Python 3.4's argparse is ever so subtly very broken.
-    """
-    def __call__(self, parser, namespace, values, option_string=None):
-        parser.print_help()
-        sys.exit(0)
-
-
-class EditAction(argparse.Action):
-    """
-        argparse action that stores a value and also flags args._editing
-    """
-    def __call__(self, parser, namespace, values, option_string=None):
-        setattr(namespace, "_editing", True)
-        setattr(namespace, self.dest, values or self.default)
-
-
-class EditActionStoreTrue(argparse.Action):
-    """
-        argparse action that stores True but also flags args._editing
-    """
-    def __init__(self, option_strings, dest, nargs=None, **kwargs):
-        if nargs is not None:
-            raise ValueError("nargs not allowed")
-        super(EditActionStoreTrue, self).__init__(option_strings, dest, nargs=0, **kwargs)
-    def __call__(self, parser, namespace, values, option_string=None):
-        setattr(namespace, "_editing", True)
-        setattr(namespace, self.dest, True)
-
-
-def new_file_arg(string):
-    """ argparse action handler for specifying a file that does not already exist. """
-
-    path = pathlib.Path(string)
-    if not path.exists(): return path
-    sys.stderr.write("ERROR: Specified file, \"{}\", already exists.\n".format(path))
-    sys.exit(errno.EEXIST)
-
-
-class ParseArgument(object):
-    """
-        Provides argument forwarding so that 'makeSubParser' can take function-like arguments.
-    """
-    def __init__(self, *args, **kwargs):
-        self.args, self.kwargs = args, kwargs
-
-
-def makeSubParser(subparsers, name, help, commandFunc, arguments=None, switches=None, epilog=None):
-    """
-        Provide a normalized sub-parser for a specific command. This helps to
-        make it easier to keep the command lines consistent and makes the calls
-        to build them easier to write/read.
-    """
-
-    subParser = subparsers.add_parser(name, help=help, add_help=False, epilog=epilog)
-
-    def addArguments(group, options, required, topGroup=None):
-        """
-            Registers a list of options to the specified group. Nodes
-            are either an instance of ParseArgument or a list of
-            ParseArguments. The list form is considered to be a
-            mutually exclusive group of arguments.
-        """
-
-        for option in options:
-            # lists indicate mutually exclusive subgroups
-            if isinstance(option, list):
-                addArguments((topGroup or group).add_mutually_exclusive_group(), option, required, topGroup=group)
-            else:
-                assert not required in option.kwargs
-                if option.args[0][0] == '-':
-                    group.add_argument(*(option.args), required=required, **(option.kwargs))
-                else:
-                    group.add_argument(*(option.args), **(option.kwargs))
-
-    if arguments:
-        argParser = subParser.add_argument_group('Required Arguments')
-        addArguments(argParser, arguments, True)
-
-    switchParser = subParser.add_argument_group('Optional Switches')
-    switchParser.add_argument('-h', '--help', help='Show this help message and exit.', action=HelpAction, nargs=0)
-    addArguments(switchParser, switches, False)
-
-    subParser.set_defaults(proc=commandFunc)
-
-    return subParser
-
-
-def printHeading(text):
-    """ Print a line of text followed by a matching line of '-'s. """
-    print(text)
-    print('-' * len(text))
-
-
-######################################################################
-# Checklist functions
-
-class Checklist(object):
-    def __init__(self, tdb, mfd):
-        self.tdb = tdb
-        self.mfd = mfd
-
-    def doStep(self, action, detail=None, extra=None):
-        self.stepNo += 1
-        try:
-            self.mfd.display("#{} {}".format(self.stepNo, action), detail or "", extra or "")
-        except AttributeError: pass
-        input("   {:<3}: {}: ".format(self.stepNo, " ".join([item for item in [action, detail, extra] if item])))
-
-
-    def note(self, str, addBreak=True):
-        print("(i) {} (i){}".format(str, "\n" if addBreak else ""))
-
-
-    def run(self, route, credits):
-        tdb, mfd = self.tdb, self.mfd
-        stations, hops, jumps = route.route, route.hops, route.jumps
-        lastHopIdx = len(stations) - 1
-        gainCr = 0
-        self.stepNo = 0
-
-        printHeading("(i) BEGINNING CHECKLIST FOR {} (i)".format(route.str()))
-        print()
-
-        if args.detail:
-            print(route.summary())
-            print()
-
-        for idx in range(lastHopIdx):
-            hopNo = idx + 1
-            cur, nxt, hop = stations[idx], stations[idx + 1], hops[idx]
-            sortedTradeOptions = sorted(hop[0], key=lambda tradeOption: tradeOption[1] * tradeOption[0].gainCr, reverse=True)
-
-            # Tell them what they need to buy.
-            if args.detail:
-                self.note("HOP {} of {}".format(hopNo, lastHopIdx))
-
-            self.note("Buy at {}".format(cur.name()))
-            for (trade, qty) in sortedTradeOptions:
-                self.doStep('Buy {} x'.format(qty), trade.name(), '@ {}cr'.format(localedNo(trade.costCr)))
-            if args.detail:
-                self.doStep('Refuel')
-            print()
-
-            # If there is a next hop, describe how to get there.
-            self.note("Fly {}".format(" -> ".join([ jump.name() for jump in jumps[idx] ])))
-            if idx < len(hops) and jumps[idx]:
-                for jump in jumps[idx][1:]:
-                    self.doStep('Jump to', jump.name())
-            if args.detail:
-                self.doStep('Dock at', nxt.str())
-            print()
-
-            self.note("Sell at {}".format(nxt.name()))
-            for (trade, qty) in sortedTradeOptions:
-                self.doStep('Sell {} x'.format(localedNo(qty)), trade.name(), '@ {}cr'.format(localedNo(trade.costCr + trade.gainCr)))
-            print()
-
-            gainCr += hop[1]
-            if args.detail and gainCr > 0:
-                self.note("GAINED: {}cr, CREDITS: {}cr".format(localedNo(gainCr), localedNo(credits + gainCr)))
-
-            if hopNo < lastHopIdx:
-                print("\n--------------------------------------\n")
-
-        if mfd:
-            mfd.display('FINISHED', "+{}cr".format(localedNo(gainCr)), "={}cr".format(localedNo(credits + gainCr)))
-            mfd.attention(3)
-            time.sleep(1.5)
-
-
-######################################################################
-# "run" command functionality.
-
-def parseAvoids(tdb, args):
-    """
-        Process a list of avoidances.
-    """
-
-    global avoidItems, avoidSystems, avoidStations
-
-    avoidances = args.avoid
-
-    # You can use --avoid to specify an item, system or station.
-    # and you can group them together with commas or list them
-    # individually.
-    for avoid in ','.join(avoidances).split(','):
-        # Is it an item?
-        item, system, station = None, None, None
-        try:
-            item = tdb.lookupItem(avoid)
-            avoidItems.append(item)
-            if TradeDB.normalizedStr(item.name()) == TradeDB.normalizedStr(avoid):
-                continue
-        except LookupError:
-            pass
-        # Is it a system perhaps?
-        try:
-            system = tdb.lookupSystem(avoid)
-            avoidSystems.append(system)
-            if TradeDB.normalizedStr(system.str()) == TradeDB.normalizedStr(avoid):
-                continue
-        except LookupError:
-            pass
-        # Or perhaps it is a station
-        try:
-            station = tdb.lookupStationExplicitly(avoid)
-            if (not system) or (station.system is not system):
-                avoidSystems.append(station.system)
-                avoidStations.append(station)
-            if TradeDB.normalizedStr(station.str()) == TradeDB.normalizedStr(avoid):
-                continue
-        except LookupError as e:
-            pass
-
-        # If it was none of the above, whine about it
-        if not (item or system or station):
-            raise CommandLineError("Unknown item/system/station: %s" % avoid)
-
-        # But if it matched more than once, whine about ambiguity
-        if item and system: raise AmbiguityError('Avoidance', avoid, [ item, system.str() ])
-        if item and station: raise AmbiguityError('Avoidance', avoid, [ item, station.str() ])
-        if system and station and station.system != system: raise AmbiguityError('Avoidance', avoid, [ system.str(), station.str() ])
-
-    if args.debug:
-        print("Avoiding items %s, systems %s, stations %s" % (
-            [ item.name() for item in avoidItems ],
-            [ system.name() for system in avoidSystems ],
-            [ station.name() for station in avoidStations ]
-        ))
-
-
-def parseVias(tdb, args):
-    """
-        Process a list of station names and build them into a
-        list of waypoints for the route.
-    """
-
-    # accept [ "a", "b,c", "d" ] by joining everything and then splitting it.
-    global viaStations
-
-    for via in ",".join(args.via).split(","):
-        station = tdb.lookupStation(via)
-        if station.itemCount == 0:
-            raise NoDataError("No price data available for via station {}.".format(station.name()))
-        viaStations.add(station)
-
-
-def processRunArguments(tdb, args):
-    """
-        Process arguments to the 'run' option.
-    """
-
-    global origins, originStation, finalStation, maxUnits, originName, destName, unspecifiedHops
-
-    if args.credits < 0:
-        raise CommandLineError("Invalid (negative) value for initial credits")
-    # I'm going to allow 0 credits as a future way of saying "just fly"
-
-    if args.routes < 1:
-        raise CommandLineError("Maximum routes has to be 1 or higher")
-    if args.routes > 1 and args.checklist:
-        raise CommandLineError("Checklist can only be applied to a single route.")
-
-    if args.hops < 1:
-        raise CommandLineError("Minimum of 1 hop required")
-    if args.hops > 64:
-        raise CommandLineError("Too many hops without more optimization")
-
-    if args.maxJumpsPer < 0:
-        raise CommandLineError("Negative jumps: you're already there?")
-
-    if args.origin:
-        originName = args.origin
-        originStation = tdb.lookupStation(originName)
-        origins = [ originStation ]
-    else:
-        origins = [ station for station in tdb.stationByID.values() ]
-
-    if args.dest:
-        destName = args.dest
-        finalStation = tdb.lookupStation(destName)
-        if args.hops == 1 and originStation and finalStation and originStation == finalStation:
-            raise CommandLineError("More than one hop required to use same from/to destination")
-
-    if args.avoid:
-        parseAvoids(tdb, args)
-    if args.via:
-        parseVias(tdb, args)
-
-    unspecifiedHops = args.hops + (0 if originStation else 1) - (1 if finalStation else 0)
-    if len(viaStations) > unspecifiedHops:
-        raise CommandLineError("Too many vias: {} stations vs {} hops available.".format(len(viaStations), unspecifiedHops))
-
-    # If the user specified a ship, use it to fill out details unless
-    # the user has explicitly supplied them. E.g. if the user says
-    # --ship sidewinder --capacity 2, use their capacity limit.
-    if args.ship:
-        ship = tdb.lookupShip(args.ship)
-        args.ship = ship
-        if args.capacity is None: args.capacity = ship.capacity
-        if args.maxLyPer is None: args.maxLyPer = ship.maxLyFull
-    if args.capacity is None:
-        raise CommandLineError("Missing '--capacity' or '--ship' argument")
-    if args.maxLyPer is None:
-        raise CommandLineError("Missing '--ly-per' or '--ship' argument")
-    if args.capacity < 0:
-        raise CommandLineError("Invalid (negative) cargo capacity")
-    if args.capacity > 1000:
-        raise CommandLineError("Capacity > 1000 not supported (you specified %s)" % args.capacity)
-
-    if args.limit and args.limit > args.capacity:
-        raise CommandLineError("'limit' must be <= capacity")
-    if args.limit and args.limit < 0:
-        raise CommandLineError("'limit' can't be negative, silly")
-    maxUnits = args.limit if args.limit else args.capacity
-
-    arbitraryInsuranceBuffer = 42
-    if args.insurance and args.insurance >= (args.credits + arbitraryInsuranceBuffer):
-        raise CommandLineError("Insurance leaves no margin for trade")
-
-    if args.unique and args.hops >= len(tdb.stationByID):
-        raise CommandLineError("Requested unique trip with more hops than there are stations...")
-    if args.unique:
-        if ((originStation and originStation == finalStation) or
-                 (originStation and originStation in viaStations) or
-                 (finalStation and finalStation in viaStations)):
-            raise CommandLineError("from/to/via repeat conflicts with --unique")
-
-    tdb.loadTrades()
-
-    if originStation and originStation.itemCount == 0:
-        raise NoDataError("Start station {} doesn't have any price data.".format(originStation.name()))
-    if finalStation and finalStation.itemCount == 0:
-        raise NoDataError("End station {} doesn't have any price data.".format(finalStation.name()))
-    if finalStation and args.hops == 1 and originStation and not finalStation in originStation.tradingWith:
-        raise CommandLineError("No profitable items found between {} and {}".format(originStation.name(), finalStation.name()))
-    if originStation and len(originStation.tradingWith) == 0:
-        raise NoDataError("No data found for potential buyers for items from {}.".format(originStation.name()))
-
-    if args.x52pro:
-        from mfd import X52ProMFD
-        args.mfd = X52ProMFD()
-    else:
-        args.mfd = None
-
-
-def runCommand(tdb, args):
-    """ Calculate trade runs. """
-
-    if args.debug: print("# 'run' mode")
-
-    if tdb.tradingCount == 0:
-        raise NoDataError("Database does not contain any profitable trades.")
-
-    processRunArguments(tdb, args)
-
-    startCr = args.credits - args.insurance
-    routes = [
-        Route(stations=[src], hops=[], jumps=[], startCr=startCr, gainCr=0)
-        for src in origins
-        if not (src in avoidStations or src.system in avoidSystems)
-    ]
-    numHops = args.hops
-    lastHop = numHops - 1
-    viaStartPos = 1 if originStation else 0
-
-    if args.debug or args.detail:
-        summaries = [ 'With {}cr'.format(localedNo(args.credits)) ]
-        summaries += [ 'From {}'.format(originStation.str() if originStation else 'Anywhere') ]
-        summaries += [ 'To {}'.format(finalStation.str() if finalStation else 'Anywhere') ]
-        if viaStations: summaries += [ 'Via {}'.format(', '.join([ station.str() for station in viaStations ])) ]
-        print(*summaries, sep=' / ')
-        print("%d cap, %d hops, max %d jumps/hop and max %0.2f ly/jump" % (args.capacity, numHops, args.maxJumpsPer, args.maxLyPer))
-        print()
-
-    # Instantiate the calculator object
-    calc = TradeCalc(tdb, debug=args.debug, capacity=args.capacity, maxUnits=maxUnits, margin=args.margin, unique=args.unique)
-
-    # Build a single list of places we want to avoid
-    # TODO: Keep these seperate because we wind up spending
-    # time breaking the list down in getDestinations.
-    avoidPlaces = avoidSystems + avoidStations
-
-    if args.debug: print("unspecified hops {}, numHops {}, viaStations {}".format(unspecifiedHops, numHops, len(viaStations)))
-    for hopNo in range(numHops):
-        if calc.debug: print("# Hop %d" % hopNo)
-        if args.mfd:
-            args.mfd.display('TradeDangerous', 'CALCULATING', 'Hop {}'.format(hopNo))
-
-        restrictTo = None
-        if hopNo == lastHop and finalStation:
-            restrictTo = set([finalStation])
-            ### TODO:
-            ### if hopsLeft < len(viaStations):
-            ###   ... only keep routes that include len(viaStations)-hopsLeft routes
-            ### Thus: If you specify 5 hops via a,b,c and we are on hop 3, only keep
-            ### routes that include a, b or c. On hop 4, only include routes that
-            ### already include 2 of the vias, on hop 5, require all 3.
-            if viaStations:
-                routes = [ route for route in routes if viaStations & set(route.route[viaStartPos:]) ]
-        elif unspecifiedHops == len(viaStations):
-            # Everywhere we're going is in the viaStations list.
-            restrictTo = viaStations
-
-        routes = calc.getBestHops(routes, startCr,
-                                  restrictTo=restrictTo, avoidItems=avoidItems, avoidPlaces=avoidPlaces,
-                                  maxJumpsPer=args.maxJumpsPer, maxLyPer=args.maxLyPer)
-
-    if viaStations:
-        routes = [ route for route in routes if viaStations & set(route.route[viaStartPos:]) ]
-
-    if not routes:
-        print("No profitable trades matched your critera, or price data along the route is missing.")
-        return
-
-    routes.sort()
-
-    for i in range(0, min(len(routes), args.routes)):
-        print(routes[i].detail(detail=args.detail))
-
-    # User wants to be guided through the route.
-    if args.checklist:
-        assert args.routes == 1
-        cl = Checklist(tdb, args.mfd)
-        cl.run(routes[0], args.credits)
-
-
-######################################################################
-# "update" command functionality.
-
-def getEditorPaths(args, editorName, envVar, windowsFolders, winExe, nixExe):
-    if args.debug: print("# Locating {} editor".format(editorName))
-    try:
-        return os.environ[envVar]
-    except KeyError: pass
-
-    paths = []
-
-    import platform
-    system = platform.system()
-    if system == 'Windows':
-        binary = winExe
-        for folder in ["Program Files", "Program Files (x86)"]:
-            for version in windowsFolders:
-                paths.append("{}\\{}\\{}".format(os.environ['SystemDrive'], folder, version))
-    else:
-        binary = nixExe
-
-    try:
-        paths += os.environ['PATH'].split(os.pathsep)
-    except KeyError: pass
-
-    for path in paths:
-        candidate = os.path.join(path, binary)
-        try:
-            if pathlib.Path(candidate).exists():
-                return candidate
-        except OSError:
-            pass
-
-    raise CommandLineError("ERROR: Unable to locate {} editor.\nEither specify the path to your editor with --editor or set the {} environment variable to point to it.".format(editorName, envVar))
-
-
-def editUpdate(tdb, args, stationID):
-    """
-        Dump the price data for a specific station to a file and
-        launch the user's text editor to let them make changes
-        to the file.
-
-        If the user makes changes, re-load the file, update the
-        database and regenerate the master .prices file.
-    """
-
-    if args.debug: print("# 'update' mode with editor. editor:{} station:{}".format(args.editor, args.station))
-
-    import buildcache
-    import prices
-    import subprocess
-    import os
-    from misc import gen_csv
-
-    editor, editorArgs = args.editor, []
-    if args.sublime:
-        if args.debug: print("# Sublime mode")
-        if not editor:
-            editor = getEditorPaths(args, "sublime", "SUBLIME_EDITOR", ["Sublime Text 3", "Sublime Text 2"], "sublime_text.exe", "subl")
-        editorArgs += [ "--wait" ]
-    elif args.npp:
-        if args.debug: print("# Notepad++ mode")
-        if not editor:
-            editor = getEditorPaths(args, "notepad++", "NOTEPADPP_EDITOR", ["Notepad++"], "notepad++.exe", "notepad++")
-        if not args.quiet: print("NOTE: You'll need to exit Notepad++ to return control back to trade.py")
-    elif args.vim:
-        if args.debug: print("# VI iMproved mode")
-        if not editor:
-            # Hack... Hackity hack, hack, hack.
-            # This has a disadvantage in that: we don't check for just "vim" (no .exe) under Windows
-            vimDirs = [ "Git\\share\\vim\\vim{}".format(vimVer) for vimVer in range(70,75) ]
-            editor = getEditorPaths(args, "vim", "EDITOR", vimDirs, "vim.exe", "vim")
-    elif args.notepad:
-        if args.debug: print("# Notepad mode")
-        editor = "notepad.exe"  # herp
-
-    try:
-        envArgs = os.environ["EDITOR_ARGS"]
-        if envArgs: editorArgs += envArgs.split(' ')
-    except KeyError: pass
-
-    # Create a temporary text file with a list of the price data.
-    tmpPath = pathlib.Path("prices.tmp")
-    if tmpPath.exists():
-        print("ERROR: Temporary file ({}) already exists.".format(tmpPath))
-        sys.exit(1)
-    absoluteFilename = None
-    try:
-        elementMask = prices.Element.basic
-        if args.supply: elementMask |= prices.Element.supply
-        if args.timestamps: elementMask |= prices.Element.timestamp
-        # Open the file and dump data to it.
-        with tmpPath.open("w") as tmpFile:
-            # Remember the filename so we know we need to delete it.
-            absoluteFilename = str(tmpPath.resolve())
-            prices.dumpPrices(args.db, elementMask, file=tmpFile, stationID=stationID, defaultZero=args.forceNa, debug=args.debug)
-
-        # Stat the file so we can determine if the user writes to it.
-        # Use the most recent create/modified timestamp.
-        preStat = tmpPath.stat()
-        preStamp = max(preStat.st_mtime, preStat.st_ctime)
-
-        # Launch the editor
-        editorCommandLine = [ editor ] + editorArgs + [ absoluteFilename ]
-        if args.debug: print("# Invoking [{}]".format(' '.join(editorCommandLine)))
-        try:
-            result = subprocess.call(editorCommandLine)
-        except FileNotFoundError:
-            raise CommandLineError("Unable to launch specified editor: {}".format(editorCommandLine))
-        if result != 0:
-            print("NOTE: Edit failed ({}), nothing to import.".format(result))
-            sys.exit(1)
-
-        # Did they update the file? Some editors destroy the file and rewrite it,
-        # other files just write back to it, and some OSes do weird things with
-        # these timestamps. That's why we have to use both mtime and ctime.
-        postStat = tmpPath.stat()
-        postStamp = max(postStat.st_mtime, postStat.st_ctime)
-
-        if postStamp == preStamp:
-            import random
-            print("- No changes detected - doing nothing. {}".format(random.choice([
-                    "Brilliant!", "I'll get my coat.", "I ain't seen you.", "You ain't seen me", "... which was nice", "Bingo!", "Scorchio!", "Boutros, boutros, ghali!", "I'm Ed Winchester!", "Suit you, sir! Oh!"
-                ])))
-            sys.exit(0)
-
-        if args.debug:
-            print("# File changed - importing data.")
-
-        buildcache.processPricesFile(db=tdb.getDB(), pricesPath=tmpPath, stationID=stationID, defaultZero=args.forceNa, debug=args.debug)
-
-        # If everything worked, we need to re-build the prices file.
-        if args.debug:
-            print("# Update complete, regenerating .prices file")
-
-        with tdb.pricesPath.open("w") as pricesFile:
-            prices.dumpPrices(args.db, prices.Element.full, file=pricesFile, debug=args.debug)
-
-        gen_csv.exportTables(args.db, exportPath="./data/", exportTable="PriceHistory", debug=args.debug)
-
-        # Update the DB file so we don't regenerate it.
-        pathlib.Path(args.db).touch()
-
-    finally:
-        # If we created the file, we delete the file.
-        if absoluteFilename: tmpPath.unlink()
-
-
-def updateCommand(tdb, args):
-    """
-        Allow the user to update the prices database.
-    """
-
-    station = tdb.lookupStation(args.station)
-    stationID = station.ID
-
-    if args.all or args.zero:
-        raise CommandLineError("--all and --zero have been removed. Use '--supply' (-S for short) if you want to edit demand and stock values during update. Use '--timestamps' (-T for short) if you want to include timestamps.")
-
-    if args._editing:
-        # User specified one of the options to use an editor.
-        return editUpdate(tdb, args, stationID)
-
-    if args.debug: print('# guided "update" mode station:{}'.format(args.station))
-
-    print("Guided mode not implemented yet. Try using --editor, --sublime or --notepad")
-
-
-######################################################################
-#
-
-def lookupSystemByNameOrStation(tdb, name, intent):
-    """
-        Look up a name using either a system or station name.
-    """
-
-    try:
-        return tdb.lookupSystem(name)
-    except LookupError:
-        try:
-            return tdb.lookupStationExplicitly(name).system
-        except LookupError:
-            raise CommandLineError("Unknown {} system/station, '{}'".format(intent, name))
-
-
-def distanceAlongPill(tdb, sc, percent):
-    """
-        Estimate a distance along the Pill using 2 reference systems
-    """
-    sa = tdb.lookupSystem("Eranin")
-    sb = tdb.lookupSystem("HIP 107457")
-    dotProduct = (sb.posX-sa.posX) * (sc.posX-sa.posX) \
-               + (sb.posY-sa.posY) * (sc.posY-sa.posY) \
-               + (sb.posZ-sa.posZ) * (sc.posZ-sa.posZ)
-    length = math.sqrt((sb.posX-sa.posX) * (sb.posX-sa.posX)
-                     + (sb.posY-sa.posY) * (sb.posY-sa.posY)
-                     + (sb.posZ-sa.posZ) * (sb.posZ-sa.posZ))
-    if percent:
-        return 100. * dotProduct / length / length
-
-    return dotProduct / length
-
-
-def localCommand(tdb, args):
-    """
-        Local systems
-    """
-
-    srcSystem = lookupSystemByNameOrStation(tdb, args.system, 'system')
-
-    if args.ship:
-        ship = tdb.lookupShip(args.ship)
-        args.ship = ship
-        if args.ly is None: args.ly = (ship.maxLyFull if args.full else ship.maxLyEmpty)
-    ly = args.ly or tdb.maxSystemLinkLy
-
-    tdb.buildLinks()
-
-    printHeading("Local systems to {} within {} ly.".format(srcSystem.name(), ly))
-
-    distances = { }
-
-    for (destSys, destDist) in srcSystem.links.items():
-        if args.debug:
-            print("Checking {} dist={:5.2f}".format(destSys.str(), destDist))
-        if destDist > ly:
-            continue
-        distances[destSys] = destDist
-
-    for (system, dist) in sorted(distances.items(), key=lambda x: x[1]):
-        pillLength = ""
-        if args.pill or args.percent:
-            pillLengthFormat = " [{:4.0f}%]" if args.percent else " [{:5.1f}]"
-            pillLength = pillLengthFormat.format(distanceAlongPill(tdb, system, args.percent))
-        print("{:5.2f}{} {}".format(dist, pillLength, system.str()))
-        if args.detail:
-            for (station) in system.stations:
-                stationDistance = " {} ls".format(station.lsFromStar) if station.lsFromStar > 0 else ""
-                print("\t<{}>{}".format(station.str(), stationDistance))
-
-
-def navCommand(tdb, args):
-    """
-        Give player directions A->B
-    """
-
-    srcSystem = lookupSystemByNameOrStation(tdb, args.start, 'start')
-    dstSystem = lookupSystemByNameOrStation(tdb, args.end, 'end')
-
-    avoiding = []
-    if args.ship:
-        ship = tdb.lookupShip(args.ship)
-        args.ship = ship
-        if args.maxLyPer is None: args.maxLyPer = (ship.maxLyFull if args.full else ship.maxLyEmpty)
-    maxLyPer = args.maxLyPer or tdb.maxSystemLinkLy
-
-    if args.debug:
-        print("# Route from {} to {} with max {} ly per jump.".format(srcSystem.name(), dstSystem.name(), maxLyPer))
-
-    openList = { srcSystem: 0.0 }
-    distances = { srcSystem: [ 0.0, None ] }
-
-    tdb.buildLinks()
-
-    # As long as the open list is not empty, keep iterating.
-    while openList and not dstSystem in distances:
-        # Expand the search domain by one jump; grab the list of
-        # nodes that are this many hops out and then clear the list.
-        openNodes, openList = openList, {}
-
-        for (node, startDist) in openNodes.items():
-            for (destSys, destDist) in node.links.items():
-                if destDist > maxLyPer:
-                    continue
-                dist = startDist + destDist
-                # If we already have a shorter path, do nothing
-                try:
-                    distNode = distances[destSys]
-                    if distNode[0] <= dist:
-                        continue
-                    distNode[0], distNode[1] = dist, node
-                except KeyError:
-                    distances[destSys] = [ dist, node ]
-                assert not destSys in openList or openList[destSys] > dist
-                openList[destSys] = dist
-
-    # Unravel the route by tracing back the vias.
-    route = [ dstSystem ]
-    try:
-        while route[-1] != srcSystem:
-            jumpEnd = route[-1]
-            jumpStart = distances[jumpEnd][1]
-            route.append(jumpStart)
-    except KeyError:
-        print("No route found between {} and {} with {}ly jump limit.".format(srcSystem.name(), dstSystem.name(), maxLyPer))
-        return
-    route.reverse()
-    titleFormat = "From {src} to {dst} with {mly}ly per jump limit."
-    if args.detail:
-        labelFormat = "{act:<6} | {sys:<30} | {jly:<7} | {tly:<8}"
-        stepFormat = "{act:<6} | {sys:<30} | {jly:>7.2f} | {tly:>8.2f}"
-    elif not args.quiet:
-        labelFormat = "{sys:<30} ({jly:<7})"
-        stepFormat  = "{sys:<30} ({jly:>7.2f})"
-    elif args.quiet == 1:
-        titleFormat = "{src}->{dst} limit {mly}ly:"
-        labelFormat = None
-        stepFormat = " {sys}"
-    else:
-        titleFormat, labelFormat, stepFormat = None, None, "{sys}"
-
-    if titleFormat:
-        print(titleFormat.format(src=srcSystem.name(), dst=dstSystem.name(), mly=maxLyPer))
-
-    if labelFormat:
-        printHeading(labelFormat.format(act='Action', sys='System', jly='Jump Ly', tly='Total Ly'))
-
-    lastHop, totalLy = None, 0.00
-    def present(action, system):
-        nonlocal lastHop, totalLy
-        jumpLy = system.links[lastHop] if lastHop else 0.00
-        totalLy += jumpLy
-        print(stepFormat.format(act=action, sys=system.name(), jly=jumpLy, tly=totalLy))
-        lastHop = system
-
-    present('Depart', srcSystem)
-    for viaSys in route[1:-1]:
-        present('Via', viaSys)
-    present('Arrive', dstSystem)
-
-
-######################################################################
-# 
-
-def buyCommand(tdb, args):
-    """
-        Locate places selling a given item.
-    """
-
-    item = tdb.lookupItem(args.item)
-
-    # Constraints
-    constraints = [ "(item_id = ?)", "buy_from > 0", "stock != 0" ]
-    bindValues = [ item.ID ]
-
-    if args.quantity:
-        constraints.append("(stock = -1 or stock >= ?)")
-        bindValues.append(args.quantity)
-
-    near = args.near
-    if near:
-        tdb.buildLinks()
-        nearSystem = tdb.lookupSystem(near)
-        maxLy = float("inf") if args.maxLyPer is None else args.maxLyPer
-        # Uh - why haven't I made a function on System to get a
-        # list of all the systems within N hops at L ly per hop?
-        stations = []
-        for station in nearSystem.stations:
-            if station.itemCount > 0:
-                stations.append(str(station.ID))
-        for system, dist in nearSystem.links.items():
-            if dist <= maxLy:
-                for station in system.stations:
-                    if station.itemCount > 0:
-                        stations.append(str(station.ID))
-        if not stations:
-            raise NoDataError("No stations listed as selling items within range")
-        constraints.append("station_id IN ({})".format(','.join(stations)))
-
-    whereClause = ' AND '.join(constraints)
-    stmt = """
-                SELECT station_id, buy_from, stock
-                  FROM Price
-                 WHERE {}
-            """.format(whereClause)
-    if args.debug:
-        print("* SQL: {}".format(stmt))
-    cur = tdb.query(stmt, bindValues)
-
-    from collections import namedtuple
-    Result = namedtuple('Result', [ 'station', 'cost', 'stock', 'dist' ])
-    results = []
-    stationByID = tdb.stationByID
-    dist = 0.0
-    for (stationID, costCr, stock) in cur:
-        stn = stationByID[stationID]
-        if near:
-            dist = stn.system.links[nearSystem] if stn.system != nearSystem else 0.0
-        results.append(Result(stationByID[stationID], costCr, stock, dist))
-
-    if not results:
-        raise NoDataError("No available items found")
-
-    if args.sortByStock:
-        results.sort(key=lambda result: result.cost)
-        results.sort(key=lambda result: result.stock, reverse=True)
-    else:
-        results.sort(key=lambda result: result.stock, reverse=True)
-        results.sort(key=lambda result: result.cost)
-        if near and not args.sortByPrice:
-            results.sort(key=lambda result: result.dist)
-
-    maxStnNameLen = len(max(results, key=lambda result: len(result.station.dbname) + len(result.station.system.dbname) + 1).station.name())
-    printHeading("{:<{maxStnLen}} {:>10} {:>10} {:{distFmt}}".format(
-            "Station", "Cost", "Stock", "Ly" if near else "",
-            maxStnLen=maxStnNameLen,
-            distFmt=">6" if near else ""
-        ))
-    for result in results:
-        print("{:<{maxStnLen}} {:>10n} {:>10} {:{distFmt}}".format(
-                result.station.name(),
-                result.cost,
-                localedNo(result.stock) if result.stock > 0 else "",
-                result.dist if near else "",
-                maxStnLen=maxStnNameLen,
-                distFmt=">6.2f" if near else ""
-            ))
-=======
 from __future__ import absolute_import, with_statement, print_function, division, unicode_literals
->>>>>>> 04ff4fad
 
 ######################################################################
 # main entry point
@@ -955,133 +40,10 @@
     cmdIndex = commands.CommandIndex()
     cmdenv = cmdIndex.parse(sys.argv)
 
-<<<<<<< HEAD
-    parser = argparse.ArgumentParser(description='Trade run calculator', add_help=False, epilog='For help on a specific command, use the command followed by -h.')
-    parser.set_defaults(_editing=False)
-
-    # Arguments common to all subparsers.
-    commonArgs = parser.add_argument_group('Common Switches')
-    commonArgs.add_argument('-h', '--help', help='Show this help message and exit.', action=HelpAction, nargs=0)
-    commonArgs.add_argument('--debug',  '-w', help='Enable diagnostic output.', default=0, required=False, action='count')
-    commonArgs.add_argument('--detail', '-v', help='Increase level  of detail in output.', default=0, required=False, action='count')
-    commonArgs.add_argument('--quiet',  '-q', help='Reduce level of detail in output.', default=0, required=False, action='count')
-    commonArgs.add_argument('--db', help='Specify location of the SQLite database. Default: {}'.format(TradeDB.defaultDB), type=str, default=str(TradeDB.defaultDB))
-    commonArgs.add_argument('--cwd',    '-C', help='Change the directory relative to which TradeDangerous will try to access files such as the .db, etc.', type=str, required=False)
-
-    subparsers = parser.add_subparsers(dest='subparser', title='Commands')
-
-    # Find places that are selling an item within range of a specified system.
-    buyParser = makeSubParser(subparsers, 'buy', 'Find places to buy a given item within range of a given station.', buyCommand,
-        arguments = [
-            ParseArgument('item', help='Name of item to query.', type=str),
-        ],
-        switches = [
-            ParseArgument('--quantity', help='Require at least this quantity.', type=int, default=0),
-            ParseArgument('--near', help='Find sellers within jump range of this system.', type=str),
-            ParseArgument('--ly-per', help='Maximum light years per jump.', metavar='N.NN', dest='maxLyPer', type=float, default=None),
-            [
-                ParseArgument('--price-sort', '-P', help='(When using --near) Sort by price not distance', dest='sortByPrice', action='store_true', default=False),
-                ParseArgument('--stock-sort', '-S', help='Sort by stock followed by price', dest='sortByStock', action='store_true', default=False),
-            ],
-        ],
-    )
-
-    # "nav" tells you how to get from one place to another.
-    navParser = makeSubParser(subparsers, 'nav', 'Calculate a route between two systems.', navCommand,
-        arguments = [
-            ParseArgument('start', help='System to start from', type=str),
-            ParseArgument('end', help='System to end at', type=str),
-        ],
-        switches = [
-            ParseArgument('--ship', help='Use the maximum jump distance of the specified ship (defaults to the empty value).', metavar='shiptype', type=str),
-            ParseArgument('--full', help='(With --ship) Limits the jump distance to that of a full ship.', action='store_true', default=False),
-            ParseArgument('--ly-per', help='Maximum light years per jump.', metavar='N.NN', type=float, dest='maxLyPer'),
-        ]
-    )
-
-    # "local" shows systems local to given system.
-    localParser = makeSubParser(subparsers, 'local', 'Calculate local systems.', localCommand,
-        arguments = [
-            ParseArgument('system', help='System to measure from', type=str),
-        ],
-        switches = [
-            ParseArgument('--ship', help='Use the maximum jump distance of the specified ship (defaults to the empty value).', metavar='shiptype', type=str),
-            ParseArgument('--full', help='(With --ship) Limits the jump distance to that of a full ship.', action='store_true', default=False),
-            ParseArgument('--ly', help='Maximum light years to measure.', metavar='N.NN', type=float, dest='ly'),
-            [
-              ParseArgument('--pill', help='Show distance along the pill in ly.', action='store_true', default=False),
-              ParseArgument('--percent', help='Show distance along pill as percentage.', action='store_true', default=False),
-            ],
-       ]
-    )
-
-    # "run" calculates a trade run.
-    runParser = makeSubParser(subparsers, 'run', 'Calculate best trade run.', runCommand,
-        arguments = [
-            ParseArgument('--credits', help='Starting credits.', metavar='CR', type=int)
-        ],
-        switches = [
-            ParseArgument('--ship', help='Set capacity and ly-per from ship type.', metavar='shiptype', type=str),
-            ParseArgument('--capacity', help='Maximum capacity of cargo hold.', metavar='N', type=int),
-            ParseArgument('--from', help='Starting system/station.', metavar='STATION', dest='origin'),
-            ParseArgument('--to', help='Final system/station.', metavar='STATION', dest='dest'),
-            ParseArgument('--via', help='Require specified systems/stations to be en-route.', metavar='PLACE[,PLACE,...]', action='append'),
-            ParseArgument('--avoid', help='Exclude an item, system or station from trading. Partial matches allowed, e.g. "dom.App" or "domap" matches "Dom. Appliances".', action='append'),
-            ParseArgument('--hops', help='Number of hops (station-to-station) to run.', metavar='N', type=int, default=2),
-            ParseArgument('--jumps-per', help='Maximum number of jumps (system-to-system) per hop.', metavar='N', dest='maxJumpsPer', type=int, default=2),
-            ParseArgument('--ly-per', help='Maximum light years per jump.', metavar='N.NN', type=float, dest='maxLyPer'),
-            ParseArgument('--limit', help='Maximum units of any one cargo item to buy (0: unlimited).', metavar='N', type=int),
-            ParseArgument('--unique', help='Only visit each station once.', action='store_true', default=False),
-            ParseArgument('--margin', help='Reduce gains made on each hop to provide a margin of error for market fluctuations (e.g: 0.25 reduces gains by 1/4). 0<: N<: 0.25.', metavar='N.NN', type=float, default=0.00),
-            ParseArgument('--insurance', help='Reserve at least this many credits to cover insurance.', metavar='CR', type=int, default=0),
-            ParseArgument('--routes', help='Maximum number of routes to show. DEFAULT: 1', metavar='N', type=int, default=1),
-            ParseArgument('--checklist', help='Provide a checklist flow for the route.', action='store_true', default=False),
-            ParseArgument('--x52-pro', help='Enable experimental X52 Pro MFD output.', action='store_true', dest='x52pro', default=False),
-        ]
-    )
-
-    # "update" provides the user a way to edit prices.
-    updateParser = makeSubParser(subparsers, 'update', 'Update prices for a station.', updateCommand,
-        epilog="Generates a human-readable version of the price list for a given station and opens it in the specified text editor.\n"
-            "The format is intended to closely resemble the presentation of the market in-game. If you change the order items are listed in, "
-            "the order will be kept for future edits, making it easier to quickly check for changes.",
-        arguments = [
-            ParseArgument('station', help='Name of the station to update.', type=str)
-        ],
-        switches = [
-            ParseArgument('--editor', help='Generates a text file containing the prices for the station and loads it into the specified editor.', default=None, type=str, action=EditAction),
-            ParseArgument('--all', help='DEPRECATED - See --supply and --timestamps instead.', action='store_true', default=False),
-            ParseArgument('--zero', help='DEPRECATED - See --force-na instead.', action='store_true', default=False),
-            ParseArgument('--supply', '-S', help='Includes demand and stock (supply) values in the update.', action='store_true', default=False),
-            ParseArgument('--timestamps', '-T', help='Includes timestamps in the update.', action='store_true', default=False),
-            ParseArgument('--force-na', '-0', help="Forces 'unk' supply to become 'n/a' by default", action='store_true', default=False, dest='forceNa'),
-            [   # Mutually exclusive group:
-                ParseArgument('--sublime', help='Like --editor but uses Sublime Text (2 or 3), which is nice.', action=EditActionStoreTrue),
-                ParseArgument('--notepad', help='Like --editor but uses Notepad.', action=EditActionStoreTrue),
-                ParseArgument('--npp',     help='Like --editor but uses Notepad++.', action=EditActionStoreTrue),
-                ParseArgument('--vim',     help='Like --editor but uses vim.', action=EditActionStoreTrue),
-            ]
-        ]
-    )
-
-    args = parser.parse_args()
-    if not 'proc' in args:
-        helpText = "No sub-command specified.\n" + parser.format_help() + "\nNote: As of v3 you need to specify one of the 'sub-commands' listed above (run, nav, etc)."
-        raise CommandLineError(helpText)
-
-    if args.detail and args.quiet:
-        raise CommandLineError("'--detail' (-v) and '--quiet' (-q) are mutually exclusive.")
-
-    # If a directory was specified, relocate to it.
-    # Otherwise, try to chdir to
-    if args.cwd:
-        os.chdir(args.cwd)
-=======
     from tradedb import TradeDB
     if cmdenv.wantsTradeDB:
         # load the database
         tdb = TradeDB(cmdenv, buildLinks=False, includeTrades=False)
->>>>>>> 04ff4fad
     else:
         tdb = TradeDB
 
