# Copyright (C) Oliver 'kfsone' Smith 2014 <oliver@kfs.org>:
#  You are free to use, redistribute, or even print and eat a copy of
#  this software so long as you include this copyright notice.
#  I guarantee there is at least one bug neither of us knew about.
#---------------------------------------------------------------------
# TradeDangerous :: Modules :: Cache loader
#
#  TD works primarily from an SQLite3 database, but the data in that
#  is sourced from text files.
#   data/TradeDangerous.sql contains the less volatile data - systems,
#   ships, etc
#   data/TradeDangerous.prices contains a description of the price
#   database that is intended to be easily editable and commitable to
#   a source repository.
#
#  TODO: Split prices into per-system or per-station files so that
#  we can tell how old data for a specific system is.

from collections import namedtuple
from pathlib import Path
from tradeexcept import TradeException

import corrections
import csv
import math
import os
import prices
import re
import sqlite3
import sys
import tradedb

######################################################################
# Regular expression patterns. Here be draegons.
# If you add new patterns:
# - use fragments and re.VERBOSE (see itemPriceRe)
# - use named captures (?P<name> ...)
# - include comments

## Match the '@ SYSTEM/Station' line
systemStationRe = re.compile(r'^\@\s*(.*)/(.*)')

## Price Line matching

# first part of any prices line is the item name and paying/asking price
itemPriceFrag = r"""
    # match item name, allowing spaces in the name
    (?P<item> .*?)
\s+
    # price station is buying the item for
    (?P<sell> \d+)
\s+
    # price station is selling item for
    (?P<buy> \d+)
"""

# time formats per https://www.sqlite.org/lang_datefunc.html
# YYYY-MM-DD HH:MM:SS
# YYYY-MM-DDTHH:MM:SS
# HH:MM:SS
# 'now'
timeFrag = r'(?P<time>(\d{4}-\d{2}-\d{2}[T ])?\d{2}:\d{2}:\d{2}|now)'

# <name> <sell> <buy> [ <demand> <stock> [ <time> | now ] ]
qtyLevelFrag = r"""
    unk             # You can just write 'unknown'
|   \?              # alias for unknown
|   n/a             # alias for 0L0
|   -               # alias for 0L0
|   \d+[\?LMH]      # Or <number><level> where level is L(ow), M(ed) or H(igh)
|   0               # alias for n/a
|   bug
"""
newItemPriceRe = re.compile(r"""
^
    {base_f}
    (
    \s+
        # demand units and level
        (?P<demand> {qtylvl_f})
    \s+
        # stock units and level
        (?P<stock> {qtylvl_f})
        # time is optional
        (?:
        \s+
            {time_f}
        )?
    )?

\s*
$
""".format(base_f=itemPriceFrag, qtylvl_f=qtyLevelFrag, time_f=timeFrag),
            re.IGNORECASE + re.VERBOSE)


ocrDerp = re.compile(r'''(
    ^.$ |
    LAN[O0]ING |
    [O0][O0]CK |
    [O0]INEILL |
    AQUIRE[O0] |
    FNT[EF]RPRIS[EF] |
    [EF]NTFRPRIS[EF] |
    [EF]NT[EF]RPRISF |
    [O0](UTT|ALT)[O0]N |
    8RA[DO0]LEY |
    BRA[O0]LEY |
    LLOY[O0] |
    [O0]RBDAL |
    DRB[O0]DAL |
    [D0]RBITAL |
    REE[O0] |
    \BDOCK$ |
    \BTERMINAL\b |
    \bKID?[O0] |
    \b[O3]E\b |
    \bANDRA[O3]E\b |
    \bAN[O3]RADE\b |
    \bAN[O3]RA[O3]E\b |
    VVELL\b |
    [O0]IRAC\b |
    \bVV |
    \b[O0]ER?\b |
    \b[O0]RAKE |
    HAR[O0](T\b|W[I1L]CK) |
    ACQU[I1L]R[E3][O0] |
    \b[O0]ARK |
    \b[O0]DAM |
    [O0]EPOT |
    \bMERE[O0] |
    \b[O0]ENN?IS |
    \bBRAN[o0] |
    W[O0]{3} |
    GO(D[O0]|[O0]D|[O0][O])ARD |
    GO[DO0]{2}AR[O0] |
    ORB[RH]AL\b |
    \bJOR[O0]A |
    \bST[O0]ART |
    \bQUIMPY |
    \bVAR[O0]E |
    EN[^T]?ERPRISE |
    EN..ERPRISE |
    [E38]NT[E38]F[I1']?PR[I1'][S5][E38] |
    \bMUR[O0]O |
    \bBAR[O0]E |
    \bBALLAR[O0] |
    \b[O0]REYER\b |
    \bEDWAR[O0] |
    \bE[O0]WAR[DO0] |
    III |
    STARON\b |
    \BHANG[EA]R$ |
    ^\S+HUB$ |
    \bLEBEOEV |
    \B(
        BASE |
        ENTE[RP]P[RP]ISE |
        TERMINA(L|II) |
        P(L|II)ANT |
        RELAY |
        ORBITAL |
        PLATFORM |
        COLONY |
        VISION |
        REFINERY
    )$ |
    [O0]RB[I1]DAL |
    [O0]R[DL][I1]TAL |
    \bBRIOGER |
    \bJUOSON |
    LANOER |
    G[O0][O0]([RW]|VV)[O0I]N |
    \bSPE([O0][DO0]|[DO0][O0])ING\b |
    \bARCHIMEOES\b |
    \bH[O0D]L[O0]ING |
    \bM[O0D]HMAN[O0] |
    \b[O0]ANA\b |
    \bALEKSAN[O0]R[O0D]V\b |
    \bCH[0D]MSKY\b |
    \b[O0]IESEL\b |
    [O0]{3} |
    SCHMI[O0]T |
    \bSAUN[O0]ER |
    [O0]IV[E3] |
    VIRIDN$ |
    \bHORI\.ONS |
    C[O0D]+LNY$ |
    \bR[O0]ZH[O0]E[S5]TVENSKY |
    \bRDZH[DO0]ESTVENSKY |
    '' |
    ^[^A-Z0-9] |
    \s{2,} |
    ^OEN |
    ^MCK(EF|FE)\b |
    \bCHAN\s+DLER |
    \b[O0]UMONT |
    \bUN[0O]ER |
    \bSDMM |
    \bREA([O0]D|D[O0]) |
    \bRD[DO0][DO0]EN |
    \bR[O0]([O0]D|D[O0])EN |
    (?<!BR)[O0]ECK$ |
    SE?TTL(FMENT|EMFNT|FMFNT) |
    SE?TTLMENT |
    STTL[E38]?M[E38]?NT |
    S\s?[E38]\s?T\s?T\s?L\s?[E38](\sM|M\s)[E38]\s?N\s?T$ |
    S[E38]TT[38]?L[E38]MNT |
    MARKFT |
    HANGFR |
    CL(EVF|FVE|FVF) |
    \bCRY$ |
    G[E3][D0]RG[E3]LUCA[S5] |
    PLAT[E3]F[D0]RM |
    OCONNOR |
    ` |
    -- |
    \bREILLI\b |
    \bRIN[FC]\b |
    \bOL[E3]ARY |
    \bSATION\b |
    ,\w |
    \bI?NGLY\b |
    \bAU\sL[DO0]\b |
    (^|\s)['.] |
    ^- | -$ |
    \bDREBBFL\b
    \bLEVIE |
    \bRN\b |
    \bH\sUNZIKER |
    \bL[O0D]FTH\sUS |
    \bHORNUCH\b |
    \bKLU\sDZE |
    ^[DR]HN\b |
    SU\sI?RVEY$ |
    H[DO0]L[O0]ING |
    H[D0]LDING |
    M[DO0]HMAN[O0] |
    \bABL\b |
    \bBENNET\b |
    \bHU8\b |
    \sCITV$ |
    \sPIT[VY]$ |
    \bTFR |
    IVII |
    \BINAI$ |
    SET[IT]''LEMEN |
    I'L | R'I | (^|\s)'L | [^Ss]'(?=\s|$) |
    ^I \s (?! [Ss][Oo][Ll][Aa]) |
    \bA7\S |
    \sH\sI?UB$ |
    \bALEDNDRIA\b |
    \sH\sU\sB$ |
    \bC[O0]LCNY\b |
    \bOOCTE\b |
    \bBULGAFIIN\b |
    \bWH\sIEEL |
    \bBR8NNAN\b |
    \b(ID)?ING$ |
    GATEVVAY$ |
    [HI\s]U\sI?B$ |
    CLAI\sI?M$ |
    \bUITY$ |
    \bDING$ |
    BTOP$ |
    B'I'OP$ |
    TRANQUNUTY$ |
    C[O0]LUNY$ |
    \bMAGN\sI?US\b |
    \s-[A-Z] |
    ^NAKAM(\sIU|U\sIR) |
    ^THOM\sI?PSON |
    ^STEPH\sI?ENSON |
    \bCQRK\b |
    ^AN\sI?DREW |
    ^WATSO\sIN |
    ^QSSW |
    ^RTZEN |
    \bI?NAL$ |
    \b''I\b
)''', flags=re.X)


######################################################################
# Exception classes


class BuildCacheBaseException(TradeException):
    """
    Baseclass for BuildCache exceptions
    Attributes:
        fileName    Name of file being processedStations
        lineNo      Line the error occurred on
        error       Description of the error
    """
    def __init__(self, fromFile, lineNo, error=None):
        self.fileName = fromFile.name
        self.lineNo = lineNo
        self.category = "ERROR"
        self.error = error or "UNKNOWN ERROR"

    def __str__(self):
        return "{}:{} {} {}".format(
                self.fileName, self.lineNo,
                self.category,
                self.error,
        )


class UnknownSystemError(BuildCacheBaseException):
    """
    Raised when the file contains an unknown star name.
    """
    def __init__(self, fromFile, lineNo, key):
        error = 'Unrecognized SYSTEM: "{}"'.format(key)
        super().__init__(fromFile, lineNo, error)


class UnknownStationError(BuildCacheBaseException):
    """
    Raised when the file contains an unknown star/station name.
    """
    def __init__(self, fromFile, lineNo, key):
        error = 'Unrecognized STAR/Station: "{}"'.format(key)
        super().__init__(fromFile, lineNo, error)


class UnknownItemError(BuildCacheBaseException):
    """
    Raised in the case of an item name that we don't know.
    Attributes:
        itemName   Key we tried to look up.
    """
    def __init__(self, fromFile, lineNo, itemName):
        error = 'Unrecognized item name: "{}"'.format(itemName)
        super().__init__(fromFile, lineNo, error)


class DuplicateKeyError(BuildCacheBaseException):
    """
        Raised when an item is being redefined.
    """
    def __init__(self, fromFile, lineNo, keyType, keyValue, prevLineNo):
        super().__init__(fromFile, lineNo,
                "Second occurrance of {keytype} \"{keyval}\", "
                "previous entry at line {prev}.".format(
                    keytype=keyType,
                    keyval=keyValue,
                    prev=prevLineNo
                ))


class DeletedKeyError(BuildCacheBaseException):
    """
    Raised when a key value in a .csv file is marked as DELETED in the
    corrections file.
    """
    def __init__(self, fromFile, lineNo, keyType, keyValue):
        super().__init__(fromFile, lineNo,
                "{} '{}' is marked as DELETED and should not be used.".format(
                    keyType, keyValue
        ))


class DeprecatedKeyError(BuildCacheBaseException):
    """
    Raised when a key value in a .csv file has a correction; the old
    name should not appear in the .csv file.
    """
    def __init__(self, fromFile, lineNo, keyType, keyValue, newValue):
        super().__init__(fromFile, lineNo,
                "{} '{}' is deprecated "
                "and should be replaced with '{}'.".format(
                    keyType, keyValue, newValue
        ))


class MultipleStationEntriesError(DuplicateKeyError):
    """ Raised when a station appears multiple times in the same file. """
    def __init__(self, fromFile, lineNo, facility, prevLineNo):
        super().__init__(fromFile, lineNo, 'station', facility, prevLineNo)


class MultipleItemEntriesError(DuplicateKeyError):
    """ Raised when one item appears multiple times in the same station. """
    def __init__(self, fromFile, lineNo, item, prevLineNo):
        super().__init__(fromFile, lineNo, 'item', item, prevLineNo)


class SyntaxError(BuildCacheBaseException):
    """
    Raised when an invalid line is read.
    Attributes:
        problem     The problem that occurred
        text        Offending text
    """
    def __init__(self, fromFile, lineNo, problem, text):
        error = "{},\ngot: '{}'.".format(problem, text.strip())
        super().__init__(fromFile, lineNo, error)


class SupplyError(BuildCacheBaseException):
    """
    Raised when a supply field is incorrectly formatted.
    """
    def __init__(self, fromFile, lineNo, category, problem, value):
        error = "Invalid {} supply value: {}. Got: {}". \
                    format(category, problem, value)
        super().__init__(fromFile, lineNo, error)


######################################################################
# Helpers


def parseSupply(pricesFile, lineNo, category, reading):
    units, level = reading[0:-1], reading[-1]
    levelNo = "??LMH".find(level.upper()) -1
    if levelNo < -1:
        raise SupplyError(
            pricesFile, lineNo, category, reading,
            'Unrecognized level suffix: "{}": '
            "expected one of 'L', 'M', 'H' or '?'".format(
                level
            )
        )
    try:
        unitsNo = int(units)
        if unitsNo < 0:
            raise ValueError("unsigned unit count")
        if unitsNo == 0:
            return 0, 0
        return unitsNo, levelNo
    except ValueError:
        pass

    raise SupplyError(
        pricesFile, lineNo, category, reading,
        'Unrecognized units/level value: "{}": '
        "expected '-', '?', or a number followed "
        "by a level (L, M, H or ?).".format(
            level
        )
    )


######################################################################
# Code
######################################################################

def getSystemByNameIndex(cur):
    """ Build station index in STAR/Station notation """
    cur.execute("""
            SELECT system_id, UPPER(system.name)
              FROM System
        """)
    return { name: ID for (ID, name) in cur }


def getStationByNameIndex(cur):
    """ Build station index in STAR/Station notation """
    cur.execute("""
            SELECT station_id,
                    UPPER(system.name) || '/' || UPPER(station.name)
              FROM System
                   INNER JOIN Station
                      USING (system_id)
        """)
    return { name: ID for (ID, name) in cur }


def getItemByNameIndex(cur):
    """
        Generate item name index.
    """
    cur.execute("SELECT item_id, UPPER(name) FROM item")
    return { name: itemID for (itemID, name) in cur }


def checkForOcrDerp(tdenv, systemName, stationName):
    match = ocrDerp.search(stationName.upper())
    if match:
        tdenv.NOTE(
            "Ignoring '{}/{}' because it looks like OCR derp."
            .format(systemName, stationName)
        )
        return match
    return None


def processPrices(tdenv, priceFile, db, defaultZero):
    """
        Yields SQL for populating the database with prices
        by reading the file handle for price lines.
    """

    stationID = None

    cur = db.cursor()
    ignoreUnknown = tdenv.ignoreUnknown
    quiet = tdenv.quiet

    systemByName = getSystemByNameIndex(cur)
    stationByName = getStationByNameIndex(cur)
    stationByName.update(
        (sys, ID)
        for sys, ID in corrections.stations.items()
        if isinstance(ID, int)
    )
    sysCorrections = corrections.systems
    stnCorrections = {
        stn: alt
        for stn, alt in corrections.stations.items()
        if isinstance(alt, str)
    }

    itemByName = getItemByNameIndex(cur)

    defaultUnits = -1 if not defaultZero else 0
    defaultLevel = -1 if not defaultZero else 0

    lineNo = 0

    facility = None
    processedStations = {}
    processedSystems = set()
    processedItems = {}
    itemPrefix = ""
    DELETED = corrections.DELETED
    items, buys, sells = [], [], []

    warnings = 0
    localAdd = 0

    if not ignoreUnknown:
        def ignoreOrWarn(error):
            raise error
    elif not quiet:
        def ignoreOrWarn(error):
            nonlocal warnings
            error.category = "WARNING"
            print(error)
            warnings += 1
    else:
        def ignoreOrWarn(error):
            nonlocal warnings
            warnings += 1

    DEBUG0, DEBUG1 = tdenv.DEBUG0, tdenv.DEBUG1
    DEBUG0("Processing prices file: {}", priceFile)

    def changeStation(matches):
        nonlocal facility, stationID
        nonlocal processedStations, processedItems, localAdd

        ### Change current station
        systemNameIn, stationNameIn = matches.group(1, 2)
        systemName, stationName = systemNameIn.upper(), stationNameIn.upper()
        corrected = False
        facility = "/".join((systemName, stationName))

        # Make sure it's valid.
        stationID = DELETED
        newID = stationByName.get(facility, -1)
        DEBUG0("Selected station: {}, ID={}", facility, newID)
        if newID is DELETED:
            DEBUG1("DELETED Station: {}", facility)
            return
        if newID < 0:
            if checkForOcrDerp(tdenv, systemName, stationName):
                return
            corrected = True
            altName = sysCorrections.get(systemName, None)
            if altName is DELETED:
                DEBUG1("DELETED System: {}", facility)
                return
            if altName:
                DEBUG1("SYSTEM '{}' renamed '{}'", systemName, altName)
                systemName, facility = altName, "/".join((altName, stationName))

            systemID = systemByName.get(systemName, -1)
            if systemID < 0:
                ignoreOrWarn(
                    UnknownSystemError(priceFile, lineNo, facility)
                )
                return

            altStation = stnCorrections.get(facility, None)
            if altStation is DELETED:
                DEBUG1("DELETED Station: {}", facility)
                return
            if altStation:
                DEBUG1("Station '{}' renamed '{}'", facility, altStation)
                stationName = altStation.upper()
                facility = "/".join((systemName, stationName))

            newID = stationByName.get(facility, -1)
            if newID is DELETED:
                DEBUG1("Renamed station DELETED: {}", facility)
                return

        if newID < 0:
            if not ignoreUnknown:
                ignoreOrWarn(
                        UnknownStationError(priceFile, lineNo, facility)
                )
                return
            name = tradedb.TradeDB.titleFixup(stationName)
            inscur = db.cursor()
            inscur.execute("""
                INSERT INTO Station (
                    system_id, name,
                    ls_from_star,
                    blackmarket,
                    max_pad_size,
                    market,
                    shipyard,
                    modified
                ) VALUES (
                    ?, ?, 0, '?', '?', '?', '?',
                    DATETIME('now')
                )
            """, [systemID, name])
            newID = inscur.lastrowid
            stationByName[facility] = newID
            tdenv.NOTE("Added local station placeholder for {} (#{})",
                    facility, newID
            )
            localAdd += 1

        # Check for duplicates
        if newID in processedStations:
            if corrected:
                # This is probably the old entry.
                return
            raise MultipleStationEntriesError(
                        priceFile, lineNo, facility,
                        processedStations[newID]
                    )

        stationID = newID
        processedSystems.add(systemName)
        processedStations[stationID] = lineNo
        processedItems = {}

    addItem, addBuy, addSell = items.append, buys.append, sells.append
    getItemID = itemByName.get

    def processItemLine(matches):
        itemName, modified = matches.group('item', 'time')
        itemName = itemName.upper()

        # Look up the item ID.
        itemID = getItemID(itemName, -1)
        if itemID < 0:
            oldName = itemName
            itemName = corrections.correctItem(itemName)
            if itemName == DELETED:
                DEBUG1("DELETED {}", oldName)
                return
            itemName = itemName.upper()
            itemID = getItemID(itemName, -1)
            if itemID < 0:
                ignoreOrWarn(
                    UnknownItemError(priceFile, lineNo, itemName)
                )
                return
            DEBUG1("Renamed {} -> {}", oldName, itemName)

        # Check for duplicate items within the station.
        if itemID in processedItems:
            raise MultipleItemEntriesError(
                        priceFile, lineNo,
                        "{}".format(itemName),
                        processedItems[itemID]
                    )

        sellTo, buyFrom = matches.group('sell', 'buy')
        sellTo, buyFrom = int(sellTo), int(buyFrom)
        demandString, stockString = matches.group('demand', 'stock')
        if demandString:
            if demandString == "?":
                demandUnits, demandLevel = -1, -1
            elif demandString == "-":
                demandUnits, demandLevel = 0, 0
            else:
                demandUnits, demandLevel = parseSupply(
                        priceFile, lineNo, 'demand', demandString
                )
            if stockString:
                if stockString == "?":
                    stockUnits, stockLevel = -1, -1
                elif stockString == "-":
                    stockUnits, stockLevel = 0, 0
                else:
                    stockUnits, stockLevel = parseSupply(
                            priceFile, lineNo, 'stock',  stockString
                    )
        else:
            demandUnits, demandLevel = defaultUnits, defaultLevel
            stockUnits, stockLevel = defaultUnits, defaultLevel

        if modified == 'now':
            modified = None         # Use CURRENT_FILESTAMP

        processedItems[itemID] = lineNo

        addItem((stationID, itemID, modified))
        if sellTo > 0:
            addBuy((
                stationID, itemID,
                sellTo, demandUnits, demandLevel,
                modified
            ))
        if buyFrom > 0 and stockUnits != 0 and stockLevel != 0:
            addSell((
                stationID, itemID,
                buyFrom, stockUnits, stockLevel,
                modified
            ))

    for line in priceFile:
        lineNo += 1
        text, _, comment = line.partition('#')
        text = text.strip()
        if not text:
            continue

        # replace whitespace with single spaces
        if text.find("  "):
            # http://stackoverflow.com/questions/2077897
            text = ' '.join(text.split())

        ########################################
        ### "@ STAR/Station" lines.
        if text.startswith('@'):
            matches = systemStationRe.match(text)
            if not matches:
                raise SyntaxError("Unrecognized '@' line: {}".format(
                            text
                        ))
            changeStation(matches)
            continue

        if not stationID:
            # Need a station to process any other type of line.
            raise SyntaxError(priceFile, lineNo,
                                "Expecting '@ SYSTEM / Station' line", text)
        if stationID == DELETED:
            # Ignore all values from a deleted station/system.
            continue

        ########################################
        ### "+ Category" lines
        if text.startswith('+'):
            # we now ignore these.
            continue

        ########################################
        ### "Item sell buy ..." lines.
        matches = newItemPriceRe.match(text)
        if not matches:
            raise SyntaxError(priceFile, lineNo,
                        "Unrecognized line/syntax", text)

        processItemLine(matches)


    numSys = len(processedSystems)
    numStn = len(processedStations)

    if localAdd > 0:
        tdenv.NOTE(
            "Placeholder stations are added to the local DB only "
            "(not the .CSV)."
        )
        tdenv.NOTE(
            "Use 'trade.py export --table Station' "
            "if you /need/ to persist them."
        )

    return warnings, items, buys, sells, numSys, numStn


######################################################################

def processPricesFile(tdenv, db, pricesPath, pricesFh=None, defaultZero=False):
    tdenv.DEBUG0("Processing Prices file '{}'", pricesPath)

    with pricesFh or pricesPath.open('rU') as pricesFh:
        warnings, items, buys, sells, numSys, numStn = processPrices(
                tdenv, pricesFh, db, defaultZero
        )

<<<<<<< HEAD
=======
    class Counter:
        def __init__(self, tbl, skipFirstCount=False):
            self.tbl = tbl
            if not skipFirstCount:
                self.count
        @property
        def count(self):
            self.lastCount = db.execute("""SELECT count(*) FROM {}""".format(self.tbl)).fetchone()[0]
            tdenv.DEBUG0("Count for {} at {}", self.tbl, self.lastCount)
            return self.lastCount
        @property
        def delta(self):
            count = self.lastCount
            return self.count - count

    itemCounter = Counter("StationItem")
    db.executemany("""
                DELETE FROM StationItem
                 WHERE station_id = ?
                   AND item_id = ?
                   AND modified < IFNULL(?, CURRENT_TIMESTAMP)
            """, items)
    deletedItems = 0 - itemCounter.delta

    insertedItems = insertedSells = insertedBuys = 0
>>>>>>> 9f5035ba
    if items:
        db.executemany("""
                    INSERT OR IGNORE INTO StationItem
                        (station_id, item_id, modified)
                    VALUES (?, ?, IFNULL(?, CURRENT_TIMESTAMP))
                """, items)
        insertedItems = itemCounter.delta
    if sells:
        sellCounter = Counter("StationSelling")
        db.executemany("""
                    INSERT OR IGNORE INTO StationSelling
                        (station_id, item_id, price, units, level, modified)
                    VALUES (?, ?, ?, ?, ?, IFNULL(?, CURRENT_TIMESTAMP))
                """, sells)
        insertedSells = sellCounter.delta
    if buys:
        buyCounter = Counter("StationBuying")
        db.executemany("""
                    INSERT OR IGNORE INTO StationBuying
                        (station_id, item_id, price, units, level, modified)
                    VALUES (?, ?, ?, ?, ?, IFNULL(?, CURRENT_TIMESTAMP))
                """, buys)
        insertedBuys = buyCounter.delta

    db.commit()

    changes = " and ".join("{} {}".format(v, k) for k, v in {
        "new": insertedItems - deletedItems,
        "updated": deletedItems
    }.items() if v) or "0"

    tdenv.NOTE(
            "Import complete: "
                "{:s} items ({:n} buy, {:n} sell) "
                "for {:n} stations "
                "in {:n} systems",
                    changes,
                    insertedBuys, insertedSells,
                    numStn,
                    numSys,
    )

    ignoredItems = len(items) - insertedItems
    if ignoredItems:
        tdenv.NOTE("Ignored {} items with old data", ignoredItems)


######################################################################


def depCheck(importPath, lineNo, depType, key, correctKey):
    if correctKey == key:
        return
    if correctKey == corrections.DELETED:
        raise DeletedKeyError(importPath, lineNo, depType, key)
    raise DeprecatedKeyError(importPath, lineNo, depType, key, correctKey)


def deprecationCheckSystem(importPath, lineNo, line):
    depCheck(
        importPath, lineNo, 'System',
        line[0], corrections.correctSystem(line[0]),
    )


def deprecationCheckStation(importPath, lineNo, line):
    depCheck(
        importPath, lineNo, 'System',
        line[0], corrections.correctSystem(line[0]),
    )
    depCheck(
        importPath, lineNo, 'Station',
        line[1], corrections.correctStation(line[0], line[1]),
    )


def deprecationCheckCategory(importPath, lineNo, line):
    depCheck(
        importPath, lineNo, 'Category',
        line[0], corrections.correctCategory(line[0]),
    )


def deprecationCheckItem(importPath, lineNo, line):
    depCheck(
        importPath, lineNo, 'Category',
        line[0], corrections.correctCategory(line[0]),
    )
    depCheck(
        importPath, lineNo, 'Item',
        line[1], corrections.correctItem(line[1]),
    )


def processImportFile(tdenv, db, importPath, tableName):
    tdenv.DEBUG0(
        "Processing import file '{}' for table '{}'",
        str(importPath), tableName
    )

    fkeySelectStr = ("("
            "SELECT {newValue}"
            " FROM {table}"
            " WHERE {stmt}"
            ")"
    )
    uniquePfx = "unq:"
    uniqueLen = len(uniquePfx)
    ignorePfx = "!"

    with importPath.open('rU', encoding='utf-8') as importFile:
        csvin = csv.reader(
            importFile, delimiter=',', quotechar="'", doublequote=True
        )
        # first line must be the column names
        columnDefs = next(csvin)
        columnCount = len(columnDefs)

        # split up columns and values
        # this is necessqary because the insert might use a foreign key
        bindColumns = []
        bindValues  = []
        joinHelper  = []
        uniqueIndexes = []
        for (cIndex, cName) in enumerate(columnDefs):
            colName, _, srcKey = cName.partition('@')
            # is this a unique index?
            if colName.startswith(uniquePfx):
                uniqueIndexes.append(cIndex)
                colName = colName[uniqueLen:]
            if not srcKey:
                # no foreign key, straight insert
                bindColumns.append(colName)
                bindValues.append('?')
                continue

            queryTab, _, queryCol = srcKey.partition('.')
            if colName.startswith(ignorePfx):
                # this column is only used to resolve an FK
                assert srcKey
                colName = colName[len(ignorePfx):]
                joinHelper.append((colName, queryTab, queryCol))
                continue

            # foreign key, we need to make a select
            joinTable = [ queryTab ]
            joinStmt  = []
            for nextCol, nextTab, nextJoin in joinHelper:
                joinTable.append(
                    "INNER JOIN {} USING({})".format(nextTab, nextJoin)
                )
                joinStmt.append(
                    "{}.{} = ?".format(nextTab, nextCol)
                )
            joinHelper = []
            joinStmt.append("{}.{} = ?".format(queryTab, colName))
            bindColumns.append(queryCol)
            bindValues.append(
                fkeySelectStr.format(
                    newValue=srcKey,
                    table=" ".join(joinTable),
                    stmt=" AND ".join(joinStmt),
                )
            )
        # now we can make the sql statement
        sql_stmt = """
            INSERT INTO {table} ({columns}) VALUES({values})
        """.format(
                table=tableName,
                columns=','.join(bindColumns),
                values=','.join(bindValues)
            )
        tdenv.DEBUG0("SQL-Statement: {}", sql_stmt)

        # Check if there is a deprecation check for this table.
        deprecationFn = getattr(
            sys.modules[__name__],
            "deprecationCheck"+tableName,
            None
        )

        # import the data
        importCount = 0
        uniqueIndex = dict()

        for linein in csvin:
            if not linein:
                continue
            lineNo = csvin.line_num
            if len(linein) == columnCount:
                tdenv.DEBUG1("       Values: {}", ', '.join(linein))
                if deprecationFn:
                    try:
                        deprecationFn(importPath, lineNo, linein)
                    except (DeprecatedKeyError, DeletedKeyError) as e:
                        if not tdenv.ignoreUnknown:
                            raise e
                        e.category = "WARNING"
                        tdenv.NOTE("{}", e)
                        continue
                if uniqueIndexes:
                    # Need to construct the actual unique index key as
                    # something less likely to collide with manmade
                    # values when it's a compound.
                    keyValues = [
                        str(linein[col]).upper()
                        for col in uniqueIndexes
                    ]
                    key = ":!:".join(keyValues)
                    prevLineNo = uniqueIndex.get(key, 0)
                    if prevLineNo:
                        # Make a human-readable key
                        key = "/".join(keyValues)
                        raise DuplicateKeyError(
                            importPath, lineNo,
                            "entry", key,
                            prevLineNo
                        )
                    uniqueIndex[key] = lineNo

                try:
                    db.execute(sql_stmt, linein)
                except Exception as e:
                    raise SystemExit(
                        "*** INTERNAL ERROR: {err}\n"
                        "CSV File: {file}:{line}\n"
                        "SQL Query: {query}\n"
                        "Params: {params}\n"
                        .format(
                            err=str(e),
                            file=str(importPath),
                            line=lineNo,
                            query=sql_stmt.strip(),
                            params=linein
                        )
                    ) from None
                importCount += 1
            else:
                tdenv.NOTE(
                        "Wrong number of columns ({}:{}): {}",
                            importPath,
                            lineNo,
                            ', '.join(linein)
                )
        db.commit()
        tdenv.DEBUG0("{count} {table}s imported",
                            count=importCount,
                            table=tableName)



######################################################################

def buildCache(tdb, tdenv):
    """
    Rebuilds the SQlite database from source files.

    TD's data is either "stable" - information that rarely changes like Ship
    details, star systems etc - and "volatile" - pricing information, etc.

    The stable data starts out in data/TradeDangerous.sql while other data
    is stored in custom-formatted text files, e.g. ./TradeDangerous.prices.

    We load both sets of data into an SQLite database, after which we can
    avoid the text-processing overhead by simply checking if the text files
    are newer than the database.
    """

    tdenv.NOTE(
        "Rebuilding cache file: this may take a moment.",
        file=sys.stderr
    )

    dbPath = tdb.dbPath
    sqlPath = tdb.sqlPath
    pricesPath = tdb.pricesPath

    # Create an in-memory database to populate with our data.
    tempPath = dbPath.with_suffix(".new")
    backupPath = dbPath.with_suffix(".prev")

    if tempPath.exists():
        tempPath.unlink()

    tempDB = sqlite3.connect(str(tempPath))
    tempDB.execute("PRAGMA foreign_keys=ON")
    # Read the SQL script so we are ready to populate structure, etc.
    tdenv.DEBUG0("Executing SQL Script '{}' from '{}'", sqlPath, os.getcwd())
    with sqlPath.open('rU') as sqlFile:
        sqlScript = sqlFile.read()
        tempDB.executescript(sqlScript)

    # import standard tables
    for (importName, importTable) in tdb.importTables:
        try:
            processImportFile(tdenv, tempDB, Path(importName), importTable)
        except FileNotFoundError:
            tdenv.DEBUG0(
                "WARNING: processImportFile found no {} file", importName
            )
        except StopIteration:
            tdenv.NOTE(
                "{} exists but is empty. "
                "Remove it or add the column definition line.",
                importName
            )

    # Parse the prices file
    if pricesPath.exists():
        processPricesFile(tdenv, tempDB, pricesPath)
    else:
        tdenv.NOTE(
                "Missing \"{}\" file - no price data.",
                    pricesPath,
                    file=sys.stderr,
        )

    tempDB.commit()
    tempDB.close()

    tdenv.DEBUG0("Swapping out db files")

    if dbPath.exists():
        if backupPath.exists():
            backupPath.unlink()
        dbPath.rename(backupPath)
    tempPath.rename(dbPath)

    tdenv.DEBUG0("Finished")

######################################################################

def regeneratePricesFile(tdb, tdenv):
    tdenv.DEBUG0("Regenerating .prices file")

    with tdb.pricesPath.open("w") as pricesFile:
        prices.dumpPrices(
                tdb.dbFilename,
                prices.Element.full,
                file=pricesFile,
                debug=tdenv.debug)

    # Update the DB file so we don't regenerate it.
    os.utime(tdb.dbFilename)

######################################################################

def importDataFromFile(tdb, tdenv, path, pricesFh=None, reset=False):
    """
        Import price data from a file on a per-station basis,
        that is when a new station is encountered, delete any
        existing records for that station in the database.
    """

    if not pricesFh and not path.exists():
        raise TradeException("No such file: {}".format(
                    str(path)
                ))

    if reset:
        tdenv.DEBUG0("Resetting price data")
        with tdb.getDB() as db:
            db.execute("DELETE FROM StationItem")
            db.commit()

    tdenv.DEBUG0("Importing data from {}".format(str(path)))
    processPricesFile(tdenv,
            db=tdb.getDB(),
            pricesPath=path,
            pricesFh=pricesFh,
            )

    # If everything worked, we may need to re-build the prices file.
    if path != tdb.pricesPath:
        regeneratePricesFile(tdb, tdenv)


def test_derp(tdb=None, tdenv=None):
    """
    Test whether the station names in a trade database are free of derp.

    Examples:
        import tradedb
        tdb = tradedb.TradeDB()
        test_derp(tdb)

        python -i cache.py
        >>> test_derp()
    """
    tdb = tdb or tradedb.TradeDB()
    tdenv = tdenv or tdb.tdenv
    matches = 0
    for stn in tdb.stationByID.values():
        m = checkForOcrDerp(tdenv, stn.system.dbname, stn.dbname)
        if m:
            print("Match", m.groups(1))
            matches += 1
    if not matches:
        print("Current data is free of known derp")
<|MERGE_RESOLUTION|>--- conflicted
+++ resolved
@@ -792,8 +792,6 @@
                 tdenv, pricesFh, db, defaultZero
         )
 
-<<<<<<< HEAD
-=======
     class Counter:
         def __init__(self, tbl, skipFirstCount=False):
             self.tbl = tbl
@@ -819,7 +817,6 @@
     deletedItems = 0 - itemCounter.delta
 
     insertedItems = insertedSells = insertedBuys = 0
->>>>>>> 9f5035ba
     if items:
         db.executemany("""
                     INSERT OR IGNORE INTO StationItem
