--- conflicted
+++ resolved
@@ -821,9 +821,6 @@
         dbPath.rename(backupPath)
     tempPath.rename(dbPath)
 
-<<<<<<< HEAD
-    tdenv.DEBUG0("Finished")
-=======
     tdenv.DEBUG0("Finished")
 
 
@@ -859,6 +856,4 @@
                     debug=tdenv.debug)
 
     # Update the DB file so we don't regenerate it.
-    os.utime(tdb.dbURI)
-
->>>>>>> 62d87b25
+    os.utime(tdb.dbURI)