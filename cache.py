# Copyright (C) Oliver 'kfsone' Smith 2014 <oliver@kfs.org>:
#  You are free to use, redistribute, or even print and eat a copy of
#  this software so long as you include this copyright notice.
#  I guarantee there is at least one bug neither of us knew about.
#---------------------------------------------------------------------
# TradeDangerous :: Modules :: Cache loader
#
#  TD works primarily from an SQLite3 database, but the data in that
#  is sourced from text files.
#   data/TradeDangerous.sql contains the less volatile data - systems,
#   ships, etc
#   data/TradeDangerous.prices contains a description of the price
#   database that is intended to be easily editable and commitable to
#   a source repository.
#
#  TODO: Split prices into per-system or per-station files so that
#  we can tell how old data for a specific system is.

from collections import namedtuple
from pathlib import Path
from tradeexcept import TradeException

import corrections
import csv
import math
import os
import prices
import re
import sqlite3
import sys
import tradedb

######################################################################
# Regular expression patterns. Here be draegons.
# If you add new patterns:
# - use fragments and re.VERBOSE (see itemPriceRe)
# - use named captures (?P<name> ...)
# - include comments

## Match the '@ SYSTEM/Station' line
systemStationRe = re.compile(r'^\@\s*(.*)/(.*)')

## Price Line matching

# first part of any prices line is the item name and paying/asking price
itemPriceFrag = r"""
    # match item name, allowing spaces in the name
    (?P<item> .*?)
\s+
    # price station is buying the item for
    (?P<sell> \d+)
\s+
    # price station is selling item for
    (?P<buy> \d+)
"""

# time formats per https://www.sqlite.org/lang_datefunc.html
# YYYY-MM-DD HH:MM:SS
# YYYY-MM-DDTHH:MM:SS
# HH:MM:SS
# 'now'
timeFrag = r'(?P<time>(\d{4}-\d{2}-\d{2}[T ])?\d{2}:\d{2}:\d{2}|now)'

# <name> <sell> <buy> [ <demand> <supply> [ <time> | now ] ]
qtyLevelFrag = r"""
    unk             # You can just write 'unknown'
|   \?              # alias for unknown
|   n/a             # alias for 0L0
|   -               # alias for 0L0
|   \d+[\?LMH]      # Or <number><level> where level is L(ow), M(ed) or H(igh)
|   0               # alias for n/a
|   bug
"""
newItemPriceRe = re.compile(r"""
^
    {base_f}
    (
    \s+
        # demand units and level
        (?P<demand> {qtylvl_f})
    \s+
        # supply units and level
        (?P<supply> {qtylvl_f})
        # time is optional
        (?:
        \s+
            {time_f}
        )?
    )?

\s*
$
""".format(base_f=itemPriceFrag, qtylvl_f=qtyLevelFrag, time_f=timeFrag),
            re.IGNORECASE + re.VERBOSE)


ocrDerp = re.compile(r'''(
    ^.$ |
    LAN[O0]ING |
    [O0][O0]CK |
    [O0]INEILL |
    AQUIRE[O0] |
    FNT[EF]RPRIS[EF] |
    [EF]NTFRPRIS[EF] |
    [EF]NT[EF]RPRISF |
    [O0](UTT|ALT)[O0]N |
    8RA[DO0]LEY |
    BRA[O0]LEY |
    LLOY[O0] |
    [O0]RBDAL |
    DRB[O0]DAL |
    [D0]RBITAL |
    REE[O0] |
    \BDOCK$ |
    \BTERMINAL\b |
    \bKID?[O0] |
    \b[O3]E\b |
    \bANDRA[O3]E\b |
    \bAN[O3]RADE\b |
    \bAN[O3]RA[O3]E\b |
    VVELL\b |
    [O0]IRAC\b |
    \bVV |
    \b[O0]ER?\b |
    \b[O0]RAKE |
    HAR[O0](T\b|W[I1L]CK) |
    ACQU[I1L]R[E3][O0] |
    \b[O0]ARK |
    \b[O0]DAM |
    [O0]EPOT |
    \bMERE[O0] |
    \b[O0]ENN?IS |
    \bBRAN[o0] |
    W[O0]{3} |
    GO(D[O0]|[O0]D|[O0][O])ARD |
    GO[DO0]{2}AR[O0] |
    ORB[RH]AL\b |
    \bJOR[O0]A |
    \bST[O0]ART |
    \bQUIMPY |
    \bVAR[O0]E |
    EN[^T]?ERPRISE |
    EN..ERPRISE |
    [E38]NT[E38]F[I1']?PR[I1'][S5][E38] |
    \bMUR[O0]O |
    \bBAR[O0]E |
    \bBALLAR[O0] |
    \b[O0]REYER\b |
    \bEDWAR[O0] |
    \bE[O0]WAR[DO0] |
    III |
    STARON\b |
    \BHANG[EA]R$ |
    ^\S+HUB$ |
    \bLEBEOEV |
    \B(
        BASE |
        ENTE[RP]P[RP]ISE |
        TERMINA(L|II) |
        P(L|II)ANT |
        RELAY |
        ORBITAL |
        PLATFORM |
        COLONY |
        VISION |
        REFINERY
    )$ |
    [O0]RB[I1]DAL |
    [O0]R[DL][I1]TAL |
    \bBRIOGER |
    \bJUOSON |
    LANOER |
    G[O0][O0]([RW]|VV)[O0I]N |
    \bSPE([O0][DO0]|[DO0][O0])ING\b |
    \bARCHIMEOES\b |
    \bH[O0D]L[O0]ING |
    \bM[O0D]HMAN[O0] |
    \b[O0]ANA\b |
    \bALEKSAN[O0]R[O0D]V\b |
    \bCH[0D]MSKY\b |
    \b[O0]IESEL\b |
    [O0]{3} |
    SCHMI[O0]T |
    \bSAUN[O0]ER |
    [O0]IV[E3] |
    VIRIDN$ |
    \bHORI\.ONS |
    C[O0D]+LNY$ |
    \bR[O0]ZH[O0]E[S5]TVENSKY |
    \bRDZH[DO0]ESTVENSKY |
    '' |
    ^[^A-Z0-9] |
    \s{2,} |
    ^OEN |
    ^MCK(EF|FE)\b |
    \bCHAN\s+DLER |
    \b[O0]UMONT |
    \bUN[0O]ER |
    \bSDMM |
    \bREA([O0]D|D[O0]) |
    \bRD[DO0][DO0]EN |
    \bR[O0]([O0]D|D[O0])EN |
    (?<!BR)[O0]ECK$ |
    SE?TTL(FMENT|EMFNT|FMFNT) |
    SE?TTLMENT |
    STTL[E38]?M[E38]?NT |
    S\s?[E38]\s?T\s?T\s?L\s?[E38](\sM|M\s)[E38]\s?N\s?T$ |
    S[E38]TT[38]?L[E38]MNT |
    MARKFT |
    HANGFR |
    CL(EVF|FVE|FVF) |
    \bCRY$ |
    G[E3][D0]RG[E3]LUCA[S5] |
    PLAT[E3]F[D0]RM |
    OCONNOR |
    ` |
    -- |
    \bREILLI\b |
    \bRIN[FC]\b |
    \bOL[E3]ARY |
    \bSATION\b |
    ,\w |
    \bI?NGLY\b |
    \bAU\sL[DO0]\b |
    (^|\s)['.] |
    ^- | -$ |
    \bDREBBFL\b
    \bLEVIE |
    \bRN\b |
    \bH\sUNZIKER |
    \bL[O0D]FTH\sUS |
    \bHORNUCH\b |
    \bKLU\sDZE |
    ^[DR]HN\b |
    SU\sI?RVEY$ |
    H[DO0]L[O0]ING |
    H[D0]LDING |
    M[DO0]HMAN[O0] |
    \bABL\b |
    \bBENNET\b |
    \bHU8\b |
    \sCITV$ |
    \sPIT[VY]$ |
    \bTFR |
    IVII |
    \BINAI$ |
    SET[IT]''LEMEN |
    I'L | R'I | (^|\s)'L | [^Ss]'(?=\s|$) |
    ^I \s (?! [Ss][Oo][Ll][Aa]) |
    \bA7\S |
    \sH\sI?UB$ |
    \bALEDNDRIA\b |
    \sH\sU\sB$ |
    \bC[O0]LCNY\b |
    \bOOCTE\b |
    \bBULGAFIIN\b |
    \bWH\sIEEL |
    \bBR8NNAN\b |
    \b(ID)?ING$ |
    GATEVVAY$ |
    [HI\s]U\sI?B$ |
    CLAI\sI?M$ |
    \bUITY$ |
    \bDING$ |
    BTOP$ |
    B'I'OP$ |
    TRANQUNUTY$ |
    C[O0]LUNY$ |
    \bMAGN\sI?US\b |
    \s-[A-Z] |
    ^NAKAM(\sIU|U\sIR) |
    ^THOM\sI?PSON |
    ^STEPH\sI?ENSON |
    \bCQRK\b |
    ^AN\sI?DREW |
    ^WATSO\sIN |
    ^QSSW |
    ^RTZEN |
    \bI?NAL$ |
    \b''I\b
)''', flags=re.X)


######################################################################
# Exception classes


class BuildCacheBaseException(TradeException):
    """
    Baseclass for BuildCache exceptions
    Attributes:
        fileName    Name of file being processedStations
        lineNo      Line the error occurred on
        error       Description of the error
    """
    def __init__(self, fromFile, lineNo, error=None):
        self.fileName = fromFile.name
        self.lineNo = lineNo
        self.category = "ERROR"
        self.error = error or "UNKNOWN ERROR"

    def __str__(self):
        return "{}:{} {} {}".format(
                self.fileName, self.lineNo,
                self.category,
                self.error,
        )


class UnknownSystemError(BuildCacheBaseException):
    """
    Raised when the file contains an unknown star name.
    """
    def __init__(self, fromFile, lineNo, key):
        error = 'Unrecognized SYSTEM: "{}"'.format(key)
        super().__init__(fromFile, lineNo, error)


class UnknownStationError(BuildCacheBaseException):
    """
    Raised when the file contains an unknown star/station name.
    """
    def __init__(self, fromFile, lineNo, key):
        error = 'Unrecognized STAR/Station: "{}"'.format(key)
        super().__init__(fromFile, lineNo, error)


class UnknownItemError(BuildCacheBaseException):
    """
    Raised in the case of an item name that we don't know.
    Attributes:
        itemName   Key we tried to look up.
    """
    def __init__(self, fromFile, lineNo, itemName):
        error = 'Unrecognized item name: "{}"'.format(itemName)
        super().__init__(fromFile, lineNo, error)


class DuplicateKeyError(BuildCacheBaseException):
    """
        Raised when an item is being redefined.
    """
    def __init__(self, fromFile, lineNo, keyType, keyValue, prevLineNo):
        super().__init__(fromFile, lineNo,
                "Second occurrance of {keytype} \"{keyval}\", "
                "previous entry at line {prev}.".format(
                    keytype=keyType,
                    keyval=keyValue,
                    prev=prevLineNo
                ))


class DeletedKeyError(BuildCacheBaseException):
    """
    Raised when a key value in a .csv file is marked as DELETED in the
    corrections file.
    """
    def __init__(self, fromFile, lineNo, keyType, keyValue):
        super().__init__(fromFile, lineNo,
                "{} '{}' is marked as DELETED and should not be used.".format(
                    keyType, keyValue
        ))


class DeprecatedKeyError(BuildCacheBaseException):
    """
    Raised when a key value in a .csv file has a correction; the old
    name should not appear in the .csv file.
    """
    def __init__(self, fromFile, lineNo, keyType, keyValue, newValue):
        super().__init__(fromFile, lineNo,
                "{} '{}' is deprecated "
                "and should be replaced with '{}'.".format(
                    keyType, keyValue, newValue
        ))


class MultipleStationEntriesError(DuplicateKeyError):
    """ Raised when a station appears multiple times in the same file. """
    def __init__(self, fromFile, lineNo, facility, prevLineNo):
        super().__init__(fromFile, lineNo, 'station', facility, prevLineNo)


class MultipleItemEntriesError(DuplicateKeyError):
    """ Raised when one item appears multiple times in the same station. """
    def __init__(self, fromFile, lineNo, item, prevLineNo):
        super().__init__(fromFile, lineNo, 'item', item, prevLineNo)


class SyntaxError(BuildCacheBaseException):
    """
    Raised when an invalid line is read.
    Attributes:
        problem     The problem that occurred
        text        Offending text
    """
    def __init__(self, fromFile, lineNo, problem, text):
        error = "{},\ngot: '{}'.".format(problem, text.strip())
        super().__init__(fromFile, lineNo, error)


class SupplyError(BuildCacheBaseException):
    """
    Raised when a supply field is incorrectly formatted.
    """
    def __init__(self, fromFile, lineNo, category, problem, value):
        error = "Invalid {} supply value: {}. Got: {}". \
                    format(category, problem, value)
        super().__init__(fromFile, lineNo, error)


######################################################################
# Helpers


def parseSupply(pricesFile, lineNo, category, reading):
    units, level = reading[0:-1], reading[-1]
    levelNo = "??LMH".find(level.upper()) -1
    if levelNo < -1:
        raise SupplyError(
            pricesFile, lineNo, category, reading,
            'Unrecognized level suffix: "{}": '
            "expected one of 'L', 'M', 'H' or '?'".format(
                level
            )
        )
    try:
        unitsNo = int(units)
        if unitsNo < 0:
            raise ValueError("unsigned unit count")
        if unitsNo == 0:
            return 0, 0
        return unitsNo, levelNo
    except ValueError:
        pass

    raise SupplyError(
        pricesFile, lineNo, category, reading,
        'Unrecognized units/level value: "{}": '
        "expected '-', '?', or a number followed "
        "by a level (L, M, H or ?).".format(
            level
        )
    )


######################################################################
# Code
######################################################################

def getSystemByNameIndex(cur):
    """ Build station index in STAR/Station notation """
    cur.execute("""
            SELECT system_id, UPPER(system.name)
              FROM System
        """)
    return { name: ID for (ID, name) in cur }


def getStationByNameIndex(cur):
    """ Build station index in STAR/Station notation """
    cur.execute("""
            SELECT station_id,
                    UPPER(system.name) || '/' || UPPER(station.name)
              FROM System
                   INNER JOIN Station
                      USING (system_id)
        """)
    return { name: ID for (ID, name) in cur }


def getItemByNameIndex(cur):
    """
        Generate item name index.
    """
    cur.execute("SELECT item_id, UPPER(name) FROM item")
    return { name: itemID for (itemID, name) in cur }


def checkForOcrDerp(tdenv, systemName, stationName):
    match = ocrDerp.search(stationName.upper())
    if match:
        tdenv.NOTE(
            "Ignoring '{}/{}' because it looks like OCR derp."
            .format(systemName, stationName)
        )
        return match
    return None


def processPrices(tdenv, priceFile, db, defaultZero):
    """
        Yields SQL for populating the database with prices
        by reading the file handle for price lines.
    """

    DEBUG0, DEBUG1 = tdenv.DEBUG0, tdenv.DEBUG1
    DEBUG0("Processing prices file: {}", priceFile)

    cur = db.cursor()
    ignoreUnknown = tdenv.ignoreUnknown
    quiet = tdenv.quiet
    merging = tdenv.mergeImport

    systemByName = getSystemByNameIndex(cur)
    stationByName = getStationByNameIndex(cur)
    stationByName.update(
        (sys, ID)
        for sys, ID in corrections.stations.items()
        if isinstance(ID, int)
    )
    sysCorrections = corrections.systems
    stnCorrections = {
        stn: alt
        for stn, alt in corrections.stations.items()
        if isinstance(alt, str)
    }

    itemByName = getItemByNameIndex(cur)

    defaultUnits = -1 if not defaultZero else 0
    defaultLevel = -1 if not defaultZero else 0

    stationID = None
    facility = None
    processedStations = {}
    processedSystems = set()
    processedItems = {}
    stationItemDates = {}
    itemPrefix = ""
    DELETED = corrections.DELETED
    items, zeros, buys, sells = [], [], [], []

    lineNo, warnings, localAdd = 0, 0, 0
    if not ignoreUnknown:
        def ignoreOrWarn(error):
            raise error
    elif not quiet:
        def ignoreOrWarn(error):
            nonlocal warnings
            error.category = "WARNING"
            print(error)
            warnings += 1
    else:
        def ignoreOrWarn(error):
            nonlocal warnings
            warnings += 1

    def changeStation(matches):
        nonlocal facility, stationID
        nonlocal processedStations, processedItems, localAdd
        nonlocal stationItemDates

        ### Change current station
        stationItemDates = {}
        systemNameIn, stationNameIn = matches.group(1, 2)
        systemName, stationName = systemNameIn.upper(), stationNameIn.upper()
        corrected = False
        facility = "/".join((systemName, stationName))

        # Make sure it's valid.
        stationID = DELETED
        newID = stationByName.get(facility, -1)
        DEBUG0("Selected station: {}, ID={}", facility, newID)
        if newID is DELETED:
            DEBUG1("DELETED Station: {}", facility)
            return
        if newID < 0:
            if checkForOcrDerp(tdenv, systemName, stationName):
                return
            corrected = True
            altName = sysCorrections.get(systemName, None)
            if altName is DELETED:
                DEBUG1("DELETED System: {}", facility)
                return
            if altName:
                DEBUG1("SYSTEM '{}' renamed '{}'", systemName, altName)
                systemName, facility = altName, "/".join((altName, stationName))

            systemID = systemByName.get(systemName, -1)
            if systemID < 0:
                ignoreOrWarn(
                    UnknownSystemError(priceFile, lineNo, facility)
                )
                return

            altStation = stnCorrections.get(facility, None)
            if altStation is DELETED:
                DEBUG1("DELETED Station: {}", facility)
                return
            if altStation:
                DEBUG1("Station '{}' renamed '{}'", facility, altStation)
                stationName = altStation.upper()
                facility = "/".join((systemName, stationName))

            newID = stationByName.get(facility, -1)
            if newID is DELETED:
                DEBUG1("Renamed station DELETED: {}", facility)
                return

        if newID < 0:
            if not ignoreUnknown:
                ignoreOrWarn(
                        UnknownStationError(priceFile, lineNo, facility)
                )
                return
            name = tradedb.TradeDB.titleFixup(stationName)
            inscur = db.cursor()
            inscur.execute("""
                INSERT INTO Station (
                    system_id, name,
                    ls_from_star,
                    blackmarket,
                    max_pad_size,
                    market,
                    shipyard,
                    modified
                ) VALUES (
                    ?, ?, 0, '?', '?', '?', '?',
                    DATETIME('now')
                )
            """, [systemID, name])
            newID = inscur.lastrowid
            stationByName[facility] = newID
            tdenv.NOTE("Added local station placeholder for {} (#{})",
                    facility, newID
            )
            localAdd += 1
        elif newID in processedStations:
            # Check for duplicates
            if not corrected:
                raise MultipleStationEntriesError(
                    priceFile, lineNo, facility,
                    processedStations[newID]
                )

        stationID = newID
        processedSystems.add(systemName)
        processedStations[stationID] = lineNo
        processedItems = {}

        cur = db.execute("""
            SELECT item_id, modified
              FROM StationItem
             WHERE station_id = ?
        """, [stationID])
        stationItemDates = {ID: modified for ID, modified in cur}

    addItem, addZero = items.append, zeros.append
    getItemID = itemByName.get
    newItems, updtItems, ignItems = 0, 0, 0

    def processItemLine(matches):
        nonlocal newItems, updtItems, ignItems
        itemName, modified = matches.group('item', 'time')
        itemName = itemName.upper()

        # Look up the item ID.
        itemID = getItemID(itemName, -1)
        if itemID < 0:
            oldName = itemName
            itemName = corrections.correctItem(itemName)
            if itemName == DELETED:
                DEBUG1("DELETED {}", oldName)
                return
            itemName = itemName.upper()
            itemID = getItemID(itemName, -1)
            if itemID < 0:
                ignoreOrWarn(
                    UnknownItemError(priceFile, lineNo, itemName)
                )
                return
            DEBUG1("Renamed {} -> {}", oldName, itemName)

        lastModified = stationItemDates.get(itemID, None)
        if lastModified and merging:
            if modified and modified != 'now' and modified <= lastModified:
                DEBUG1("Ignoring {} @ {}: {} <= {}".format(
                    itemName, facility,
                    modified, lastModified,
                ))
                if modified < lastModified:
                    ignItems += 1
                return
    
        # Check for duplicate items within the station.
        if itemID in processedItems:
            raise MultipleItemEntriesError(
                        priceFile, lineNo,
                        "{}".format(itemName),
                        processedItems[itemID]
                    )

        demandCr, supplyCr = matches.group('sell', 'buy')
        demandCr, supplyCr = int(demandCr), int(supplyCr)
        demandString, supplyString = matches.group('demand', 'supply')

        if demandCr == 0 and supplyCr == 0:
            if lastModified:
                addZero((stationID, itemID))
        else:
            if lastModified:
                updtItems += 1
            else:
                newItems += 1
            if demandString:
                if demandString == "?":
                    demandUnits, demandLevel = -1, -1
                elif demandString == "-":
                    demandUnits, demandLevel = 0, 0
                else:
                    demandUnits, demandLevel = parseSupply(
                        priceFile, lineNo, 'demand', demandString
                    )
            else:
                demandUnits, demandLevel = defaultUnits, defaultLevel

            if demandString and supplyString:
                    if supplyString == "?":
                        supplyUnits, supplyLevel = -1, -1
                    elif supplyString == "-":
                        supplyUnits, supplyLevel = 0, 0
                    else:
                        supplyUnits, supplyLevel = parseSupply(
                            priceFile, lineNo, 'supply',  supplyString
                        )
            else:
                supplyUnits, supplyLevel = defaultUnits, defaultLevel

            if modified == 'now':
                modified = None         # Use CURRENT_FILESTAMP

            addItem((
                stationID, itemID, modified,
                demandCr, demandUnits, demandLevel,
                supplyCr, supplyUnits, supplyLevel,
            ))

<<<<<<< HEAD
        if sellTo == 0 and buyFrom == 0:
            addZero((stationID, itemID))
        else:
            addItem((stationID, itemID, modified))
            if sellTo > 0:
                addBuy((
                    stationID, itemID,
                    sellTo, demandUnits, demandLevel,
                    modified
                ))
            if buyFrom > 0 and stockUnits != 0 and stockLevel != 0:
                addSell((
                    stationID, itemID,
                    buyFrom, stockUnits, stockLevel,
                    modified
                ))
=======
        processedItems[itemID] = lineNo
>>>>>>> e58dae5f

    for line in priceFile:
        lineNo += 1
        text, _, comment = line.partition('#')
        text = text.strip()
        if not text:
            continue

        # replace whitespace with single spaces
        if text.find("  "):
            # http://stackoverflow.com/questions/2077897
            text = ' '.join(text.split())

        ########################################
        ### "@ STAR/Station" lines.
        if text.startswith('@'):
            matches = systemStationRe.match(text)
            if not matches:
                raise SyntaxError("Unrecognized '@' line: {}".format(
                            text
                        ))
            changeStation(matches)
            continue

        if not stationID:
            # Need a station to process any other type of line.
            raise SyntaxError(priceFile, lineNo,
                                "Expecting '@ SYSTEM / Station' line", text)
        if stationID == DELETED:
            # Ignore all values from a deleted station/system.
            continue

        ########################################
        ### "+ Category" lines
        if text.startswith('+'):
            # we now ignore these.
            continue

        ########################################
        ### "Item sell buy ..." lines.
        matches = newItemPriceRe.match(text)
        if not matches:
            raise SyntaxError(priceFile, lineNo,
                        "Unrecognized line/syntax", text)

        processItemLine(matches)

    numSys = len(processedSystems)

    if localAdd > 0:
        tdenv.NOTE(
            "Placeholder stations are added to the local DB only "
            "(not the .CSV).\n"
            "Use 'trade.py export --table Station' "
            "if you /need/ to persist them."
        )

    stations = tuple((ID,) for ID in processedStations.keys())
    return warnings, stations, items, zeros, newItems, updtItems, ignItems, numSys


######################################################################

def processPricesFile(tdenv, db, pricesPath, pricesFh=None, defaultZero=False):
    tdenv.DEBUG0("Processing Prices file '{}'", pricesPath)

    with pricesFh or pricesPath.open('rU') as pricesFh:
        warnings, stations, items, zeros, newItems, updtItems, ignItems, numSys = processPrices(
            tdenv, pricesFh, db, defaultZero
        )

    if not tdenv.mergeImport:
        db.executemany("""
            DELETE FROM StationItem
             WHERE station_id = ?
        """, stations)
    if zeros:
        db.executemany("""
            DELETE FROM StationItem
             WHERE station_id = ?
               AND item_id = ?
        """, zeros)
    removedItems = len(zeros)

    if items:
        db.executemany("""
            INSERT OR REPLACE INTO StationItem (
                station_id, item_id, modified,
                demand_price, demand_units, demand_level,
                supply_price, supply_units, supply_level
            ) VALUES (
                ?, ?, IFNULL(?, CURRENT_TIMESTAMP),
                ?, ?, ?,
                ?, ?, ?
            )
        """, items)
    updatedItems = len(items)

    tdenv.DEBUG0("Marking populated stations as having a market")
    db.execute(
        "UPDATE Station SET market = 'Y'"
        " WHERE EXISTS"
            " (SELECT station_id FROM StationItem"
              " WHERE StationItem.station_id = Station.station_id"
             ")"
    )

    db.commit()

    changes = " and ".join("{} {}".format(v, k) for k, v in {
        "new": newItems,
        "updated": updtItems,
        "removed": removedItems,
    }.items() if v) or "0"

    tdenv.NOTE(
        "Import complete: "
            "{:s} items "
            "over {:n} stations "
            "in {:n} systems",
                changes,
                len(stations),
                numSys,
    )

    if ignItems:
        tdenv.NOTE("Ignored {} items with old data", ignItems)


######################################################################


def depCheck(importPath, lineNo, depType, key, correctKey):
    if correctKey == key:
        return
    if correctKey == corrections.DELETED:
        raise DeletedKeyError(importPath, lineNo, depType, key)
    raise DeprecatedKeyError(importPath, lineNo, depType, key, correctKey)


def deprecationCheckSystem(importPath, lineNo, line):
    depCheck(
        importPath, lineNo, 'System',
        line[0], corrections.correctSystem(line[0]),
    )


def deprecationCheckStation(importPath, lineNo, line):
    depCheck(
        importPath, lineNo, 'System',
        line[0], corrections.correctSystem(line[0]),
    )
    depCheck(
        importPath, lineNo, 'Station',
        line[1], corrections.correctStation(line[0], line[1]),
    )


def deprecationCheckCategory(importPath, lineNo, line):
    depCheck(
        importPath, lineNo, 'Category',
        line[0], corrections.correctCategory(line[0]),
    )


def deprecationCheckItem(importPath, lineNo, line):
    depCheck(
        importPath, lineNo, 'Category',
        line[0], corrections.correctCategory(line[0]),
    )
    depCheck(
        importPath, lineNo, 'Item',
        line[1], corrections.correctItem(line[1]),
    )


def processImportFile(tdenv, db, importPath, tableName):
    tdenv.DEBUG0(
        "Processing import file '{}' for table '{}'",
        str(importPath), tableName
    )

    fkeySelectStr = ("("
            "SELECT {newValue}"
            " FROM {table}"
            " WHERE {stmt}"
            ")"
    )
    uniquePfx = "unq:"
    uniqueLen = len(uniquePfx)
    ignorePfx = "!"

    with importPath.open('rU', encoding='utf-8') as importFile:
        csvin = csv.reader(
            importFile, delimiter=',', quotechar="'", doublequote=True
        )
        # first line must be the column names
        columnDefs = next(csvin)
        columnCount = len(columnDefs)

        # split up columns and values
        # this is necessqary because the insert might use a foreign key
        bindColumns = []
        bindValues  = []
        joinHelper  = []
        uniqueIndexes = []
        for (cIndex, cName) in enumerate(columnDefs):
            colName, _, srcKey = cName.partition('@')
            # is this a unique index?
            if colName.startswith(uniquePfx):
                uniqueIndexes.append(cIndex)
                colName = colName[uniqueLen:]
            if not srcKey:
                # no foreign key, straight insert
                bindColumns.append(colName)
                bindValues.append('?')
                continue

            queryTab, _, queryCol = srcKey.partition('.')
            if colName.startswith(ignorePfx):
                # this column is only used to resolve an FK
                assert srcKey
                colName = colName[len(ignorePfx):]
                joinHelper.append((colName, queryTab, queryCol))
                continue

            # foreign key, we need to make a select
            joinTable = [ queryTab ]
            joinStmt  = []
            for nextCol, nextTab, nextJoin in joinHelper:
                joinTable.append(
                    "INNER JOIN {} USING({})".format(nextTab, nextJoin)
                )
                joinStmt.append(
                    "{}.{} = ?".format(nextTab, nextCol)
                )
            joinHelper = []
            joinStmt.append("{}.{} = ?".format(queryTab, colName))
            bindColumns.append(queryCol)
            bindValues.append(
                fkeySelectStr.format(
                    newValue=srcKey,
                    table=" ".join(joinTable),
                    stmt=" AND ".join(joinStmt),
                )
            )
        # now we can make the sql statement
        sql_stmt = """
            INSERT INTO {table} ({columns}) VALUES({values})
        """.format(
                table=tableName,
                columns=','.join(bindColumns),
                values=','.join(bindValues)
            )
        tdenv.DEBUG0("SQL-Statement: {}", sql_stmt)

        # Check if there is a deprecation check for this table.
        deprecationFn = getattr(
            sys.modules[__name__],
            "deprecationCheck"+tableName,
            None
        )

        # import the data
        importCount = 0
        uniqueIndex = dict()

        for linein in csvin:
            if not linein:
                continue
            lineNo = csvin.line_num
            if len(linein) == columnCount:
                tdenv.DEBUG1("       Values: {}", ', '.join(linein))
                if deprecationFn:
                    try:
                        deprecationFn(importPath, lineNo, linein)
                    except (DeprecatedKeyError, DeletedKeyError) as e:
                        if not tdenv.ignoreUnknown:
                            raise e
                        e.category = "WARNING"
                        tdenv.NOTE("{}", e)
                        continue
                if uniqueIndexes:
                    # Need to construct the actual unique index key as
                    # something less likely to collide with manmade
                    # values when it's a compound.
                    keyValues = [
                        str(linein[col]).upper()
                        for col in uniqueIndexes
                    ]
                    key = ":!:".join(keyValues)
                    prevLineNo = uniqueIndex.get(key, 0)
                    if prevLineNo:
                        # Make a human-readable key
                        key = "/".join(keyValues)
                        raise DuplicateKeyError(
                            importPath, lineNo,
                            "entry", key,
                            prevLineNo
                        )
                    uniqueIndex[key] = lineNo

                try:
                    db.execute(sql_stmt, linein)
                except Exception as e:
                    raise SystemExit(
                        "*** INTERNAL ERROR: {err}\n"
                        "CSV File: {file}:{line}\n"
                        "SQL Query: {query}\n"
                        "Params: {params}\n"
                        .format(
                            err=str(e),
                            file=str(importPath),
                            line=lineNo,
                            query=sql_stmt.strip(),
                            params=linein
                        )
                    ) from None
                importCount += 1
            else:
                tdenv.NOTE(
                        "Wrong number of columns ({}:{}): {}",
                            importPath,
                            lineNo,
                            ', '.join(linein)
                )
        db.commit()
        tdenv.DEBUG0("{count} {table}s imported",
                            count=importCount,
                            table=tableName)



######################################################################

def buildCache(tdb, tdenv):
    """
    Rebuilds the SQlite database from source files.

    TD's data is either "stable" - information that rarely changes like Ship
    details, star systems etc - and "volatile" - pricing information, etc.

    The stable data starts out in data/TradeDangerous.sql while other data
    is stored in custom-formatted text files, e.g. ./TradeDangerous.prices.

    We load both sets of data into an SQLite database, after which we can
    avoid the text-processing overhead by simply checking if the text files
    are newer than the database.
    """

    tdenv.NOTE(
        "Rebuilding cache file: this may take a few moments.",
        file=sys.stderr
    )

    dbPath = tdb.dbPath
    sqlPath = tdb.sqlPath
    pricesPath = tdb.pricesPath

    # Create an in-memory database to populate with our data.
    tempPath = dbPath.with_suffix(".new")
    backupPath = dbPath.with_suffix(".old")

    if tempPath.exists():
        tempPath.unlink()

    tempDB = sqlite3.connect(str(tempPath))
    tempDB.execute("PRAGMA foreign_keys=ON")
    # Read the SQL script so we are ready to populate structure, etc.
    tdenv.DEBUG0("Executing SQL Script '{}' from '{}'", sqlPath, os.getcwd())
    with sqlPath.open('rU') as sqlFile:
        sqlScript = sqlFile.read()
        tempDB.executescript(sqlScript)

    # import standard tables
    for (importName, importTable) in tdb.importTables:
        try:
            processImportFile(tdenv, tempDB, Path(importName), importTable)
        except FileNotFoundError:
            tdenv.DEBUG0(
                "WARNING: processImportFile found no {} file", importName
            )
        except StopIteration:
            tdenv.NOTE(
                "{} exists but is empty. "
                "Remove it or add the column definition line.",
                importName
            )

    # Parse the prices file
    if pricesPath.exists():
        processPricesFile(tdenv, tempDB, pricesPath)
    else:
        tdenv.NOTE(
                "Missing \"{}\" file - no price data.",
                    pricesPath,
                    file=sys.stderr,
        )

    tempDB.commit()
    tempDB.close()

    tdenv.DEBUG0("Swapping out db files")

    if dbPath.exists():
        if backupPath.exists():
            backupPath.unlink()
        dbPath.rename(backupPath)
    tempPath.rename(dbPath)

    tdenv.DEBUG0("Finished")

######################################################################

def regeneratePricesFile(tdb, tdenv):
    tdenv.DEBUG0("Regenerating .prices file")

    with tdb.pricesPath.open("w") as pricesFile:
        prices.dumpPrices(
                tdb.dbFilename,
                prices.Element.full,
                file=pricesFile,
                debug=tdenv.debug)

    # Update the DB file so we don't regenerate it.
    os.utime(tdb.dbFilename)

######################################################################

def importDataFromFile(tdb, tdenv, path, pricesFh=None, reset=False):
    """
        Import price data from a file on a per-station basis,
        that is when a new station is encountered, delete any
        existing records for that station in the database.
    """

    if not pricesFh and not path.exists():
        raise TradeException("No such file: {}".format(
                    str(path)
                ))

    if reset:
        tdenv.DEBUG0("Resetting price data")
        with tdb.getDB() as db:
            db.execute("DELETE FROM StationItem")
            db.commit()

    tdenv.DEBUG0("Importing data from {}".format(str(path)))
    processPricesFile(tdenv,
            db=tdb.getDB(),
            pricesPath=path,
            pricesFh=pricesFh,
            )

    # If everything worked, we may need to re-build the prices file.
    if path != tdb.pricesPath:
        regeneratePricesFile(tdb, tdenv)


def test_derp(tdb=None, tdenv=None):
    """
    Test whether the station names in a trade database are free of derp.

    Examples:
        import tradedb
        tdb = tradedb.TradeDB()
        test_derp(tdb)

        python -i cache.py
        >>> test_derp()
    """
    tdb = tdb or tradedb.TradeDB()
    tdenv = tdenv or tdb.tdenv
    matches = 0
    for stn in tdb.stationByID.values():
        m = checkForOcrDerp(tdenv, stn.system.dbname, stn.dbname)
        if m:
            print("Match", m.groups(1))
            matches += 1
    if not matches:
        print("Current data is free of known derp")<|MERGE_RESOLUTION|>--- conflicted
+++ resolved
@@ -428,8 +428,6 @@
         unitsNo = int(units)
         if unitsNo < 0:
             raise ValueError("unsigned unit count")
-        if unitsNo == 0:
-            return 0, 0
         return unitsNo, levelNo
     except ValueError:
         pass
@@ -682,7 +680,7 @@
                 if modified < lastModified:
                     ignItems += 1
                 return
-    
+
         # Check for duplicate items within the station.
         if itemID in processedItems:
             raise MultipleItemEntriesError(
@@ -736,26 +734,7 @@
                 supplyCr, supplyUnits, supplyLevel,
             ))
 
-<<<<<<< HEAD
-        if sellTo == 0 and buyFrom == 0:
-            addZero((stationID, itemID))
-        else:
-            addItem((stationID, itemID, modified))
-            if sellTo > 0:
-                addBuy((
-                    stationID, itemID,
-                    sellTo, demandUnits, demandLevel,
-                    modified
-                ))
-            if buyFrom > 0 and stockUnits != 0 and stockLevel != 0:
-                addSell((
-                    stationID, itemID,
-                    buyFrom, stockUnits, stockLevel,
-                    modified
-                ))
-=======
         processedItems[itemID] = lineNo
->>>>>>> e58dae5f
 
     for line in priceFile:
         lineNo += 1
