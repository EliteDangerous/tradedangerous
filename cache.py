# Copyright (C) Oliver 'kfsone' Smith 2014 <oliver@kfs.org>:
#  You are free to use, redistribute, or even print and eat a copy of
#  this software so long as you include this copyright notice.
#  I guarantee there is at least one bug neither of us knew about.
#---------------------------------------------------------------------
# TradeDangerous :: Modules :: Cache loader
#
#  TD works primarily from an SQLite3 database, but the data in that
#  is sourced from text files.
#   data/TradeDangerous.sql contains the less volatile data - systems,
#   ships, etc
#   data/TradeDangerous.prices contains a description of the price
#   database that is intended to be easily editable and commitable to
#   a source repository.
#
#  TODO: Split prices into per-system or per-station files so that
#  we can tell how old data for a specific system is.

from collections import namedtuple
from pathlib import Path
from tradeexcept import TradeException

import corrections
import csv
import math
import os
import prices
import re
import sqlite3
import sys
import tradedb

######################################################################
# Regular expression patterns. Here be draegons.
# If you add new patterns:
# - use fragments and re.VERBOSE (see itemPriceRe)
# - use named captures (?P<name> ...)
# - include comments

## Match the '@ SYSTEM/Station' line
systemStationRe = re.compile(r'^\@\s*(.*)/(.*)')

## Price Line matching

# first part of any prices line is the item name and paying/asking price
itemPriceFrag = r"""
    # match item name, allowing spaces in the name
    (?P<item> .*?)
\s+
    # price station is buying the item for
    (?P<sell> \d+)
\s+
    # price station is selling item for
    (?P<buy> \d+)
"""

# time formats per https://www.sqlite.org/lang_datefunc.html
# YYYY-MM-DD HH:MM:SS
# YYYY-MM-DDTHH:MM:SS
# HH:MM:SS
# 'now'
timeFrag = r'(?P<time>(\d{4}-\d{2}-\d{2}[T ])?\d{2}:\d{2}:\d{2}|now)'

# <name> <sell> <buy> [ <demand> <stock> [ <time> | now ] ]
qtyLevelFrag = r"""
    unk             # You can just write 'unknown'
|   \?              # alias for unknown
|   n/a             # alias for 0L0
|   -               # alias for 0L0
|   \d+[\?LMH]      # Or <number><level> where level is L(ow), M(ed) or H(igh)
|   0               # alias for n/a
|   bug
"""
newItemPriceRe = re.compile(r"""
^
    {base_f}
    (
    \s+
        # demand units and level
        (?P<demand> {qtylvl_f})
    \s+
        # stock units and level
        (?P<stock> {qtylvl_f})
        # time is optional
        (?:
        \s+
            {time_f}
        )?
    )?

\s*
$
""".format(base_f=itemPriceFrag, qtylvl_f=qtyLevelFrag, time_f=timeFrag),
            re.IGNORECASE + re.VERBOSE)


ocrDerp = re.compile(r'''(
    ^.$ |
    LAN[O0]ING |
    [O0][O0]CK |
    [O0]INEILL |
    AQUIRE[O0] |
    FNT[EF]RPRIS[EF] |
    [EF]NTFRPRIS[EF] |
    [EF]NT[EF]RPRISF |
    [O0](UTT|ALT)[O0]N |
    8RA[DO0]LEY |
    BRA[O0]LEY |
    LLOY[O0] |
    [O0]RBDAL |
    DRB[O0]DAL |
    [D0]RBITAL |
    REE[O0] |
    \BDOCK$ |
    \BTERMINAL\b |
    \bKID?[O0] |
    \b[O3]E\b |
    \bANDRA[O3]E\b |
    \bAN[O3]RADE\b |
    \bAN[O3]RA[O3]E\b |
    VVELL\b |
    [O0]IRAC\b |
    \bVV |
    \b[O0]ER?\b |
    \b[O0]RAKE |
    HAR[O0](T\b|W[I1L]CK) |
    ACQU[I1L]R[E3][O0] |
    \b[O0]ARK |
    \b[O0]DAM |
    [O0]EPOT |
    \bMERE[O0] |
    \b[O0]ENN?IS |
    \bBRAN[o0] |
    W[O0]{3} |
    GO(D[O0]|[O0]D|[O0][O])ARD |
    GO[DO0]{2}AR[O0] |
    ORB[RH]AL\b |
    \bJOR[O0]A |
    \bST[O0]ART |
    \bQUIMPY |
    \bVAR[O0]E |
    EN[^T]?ERPRISE |
    EN..ERPRISE |
    [E38]NT[E38]F[I1']?PR[I1'][S5][E38] |
    \bMUR[O0]O |
    \bBAR[O0]E |
    \bBALLAR[O0] |
    \b[O0]REYER\b |
    \bEDWAR[O0] |
    \bE[O0]WAR[DO0] |
    III |
    STARON\b |
    \BHANG[EA]R$ |
    ^\S+HUB$ |
    \bLEBEOEV |
    \B(
        BASE |
        ENTE[RP]P[RP]ISE |
        TERMINA(L|II) |
        P(L|II)ANT |
        RELAY |
        ORBITAL |
        PLATFORM |
        COLONY |
        VISION |
        REFINERY
    )$ |
    [O0]RB[I1]DAL |
    [O0]R[DL][I1]TAL |
    \bBRIOGER |
    \bJUOSON |
    LANOER |
    G[O0][O0]([RW]|VV)[O0I]N |
    \bSPE([O0][DO0]|[DO0][O0])ING\b |
    \bARCHIMEOES\b |
    \bH[O0D]L[O0]ING |
    \bM[O0D]HMAN[O0] |
    \b[O0]ANA\b |
    \bALEKSAN[O0]R[O0D]V\b |
    \bCH[0D]MSKY\b |
    \b[O0]IESEL\b |
    [O0]{3} |
    SCHMI[O0]T |
    \bSAUN[O0]ER |
    [O0]IV[E3] |
    VIRIDN$ |
    \bHORI\.ONS |
    C[O0D]+LNY$ |
    \bR[O0]ZH[O0]E[S5]TVENSKY |
    \bRDZH[DO0]ESTVENSKY |
    '' |
    ^[^A-Z0-9] |
    \s{2,} |
    ^OEN |
    ^MCK(EF|FE)\b |
    \bCHAN\s+DLER |
    \b[O0]UMONT |
    \bUN[0O]ER |
    \bSDMM |
    \bREA([O0]D|D[O0]) |
    \bRD[DO0][DO0]EN |
    \bR[O0]([O0]D|D[O0])EN |
    (?<!BR)[O0]ECK$ |
    SE?TTL(FMENT|EMFNT|FMFNT) |
    SE?TTLMENT |
    STTL[E38]?M[E38]?NT |
    S\s?[E38]\s?T\s?T\s?L\s?[E38](\sM|M\s)[E38]\s?N\s?T$ |
    S[E38]TT[38]?L[E38]MNT |
    MARKFT |
    HANGFR |
    CL(EVF|FVE|FVF) |
    \bCRY$ |
    G[E3][D0]RG[E3]LUCA[S5] |
    PLAT[E3]F[D0]RM |
    OCONNOR |
    ` |
    -- |
    \bREILLI\b |
    \bRIN[FC]\b |
    \bOL[E3]ARY |
    \bSATION\b |
    ,\w |
    \bI?NGLY\b |
    \bAU\sL[DO0]\b |
    (^|\s)['.] |
    ^- | -$ |
    \bDREBBFL\b
    \bLEVIE |
    \bRN\b |
    \bH\sUNZIKER |
    \bL[O0D]FTH\sUS |
    \bHORNUCH\b |
    \bKLU\sDZE |
    ^[DR]HN\b |
    SU\sI?RVEY$ |
    H[DO0]L[O0]ING |
    H[D0]LDING |
    M[DO0]HMAN[O0] |
    \bABL\b |
    \bBENNET\b |
    \bHU8\b |
    \sCITV$ |
    \sPIT[VY]$ |
    \bTFR |
    IVII |
    \BINAI$ |
    SET[IT]''LEMEN |
    I'L | R'I | (^|\s)'L | [^Ss]'(?=\s|$) |
    ^I \s (?! [Ss][Oo][Ll][Aa]) |
    \bA7\S |
    \sH\sI?UB$ |
    \bALEDNDRIA\b |
    \sH\sU\sB$ |
    \bC[O0]LCNY\b |
    \bOOCTE\b |
    \bBULGAFIIN\b |
    \bWH\sIEEL |
    \bBR8NNAN\b |
    \b(ID)?ING$ |
    GATEVVAY$ |
    [HI\s]U\sI?B$ |
    CLAI\sI?M$ |
    \bUITY$ |
    \bDING$ |
    BTOP$ |
    B'I'OP$ |
    TRANQUNUTY$ |
    C[O0]LUNY$ |
    \bMAGN\sI?US\b |
    \s-[A-Z] |
    ^NAKAM(\sIU|U\sIR) |
    ^THOM\sI?PSON |
    ^STEPH\sI?ENSON |
    \bCQRK\b |
    ^AN\sI?DREW |
    ^WATSO\sIN |
    ^QSSW |
    ^RTZEN |
    \bI?NAL$ |
    \b''I\b
)''', flags=re.X)


######################################################################
# Exception classes


class BuildCacheBaseException(TradeException):
    """
    Baseclass for BuildCache exceptions
    Attributes:
        fileName    Name of file being processedStations
        lineNo      Line the error occurred on
        error       Description of the error
    """
    def __init__(self, fromFile, lineNo, error=None):
        self.fileName = fromFile.name
        self.lineNo = lineNo
        self.category = "ERROR"
        self.error = error or "UNKNOWN ERROR"

    def __str__(self):
        return "{}:{} {} {}".format(
                self.fileName, self.lineNo,
                self.category,
                self.error,
        )


class UnknownSystemError(BuildCacheBaseException):
    """
    Raised when the file contains an unknown star name.
    """
    def __init__(self, fromFile, lineNo, key):
        error = 'Unrecognized SYSTEM: "{}"'.format(key)
        super().__init__(fromFile, lineNo, error)


class UnknownStationError(BuildCacheBaseException):
    """
    Raised when the file contains an unknown star/station name.
    """
    def __init__(self, fromFile, lineNo, key):
        error = 'Unrecognized STAR/Station: "{}"'.format(key)
        super().__init__(fromFile, lineNo, error)


class UnknownItemError(BuildCacheBaseException):
    """
    Raised in the case of an item name that we don't know.
    Attributes:
        itemName   Key we tried to look up.
    """
    def __init__(self, fromFile, lineNo, itemName):
        error = 'Unrecognized item name: "{}"'.format(itemName)
        super().__init__(fromFile, lineNo, error)


class DuplicateKeyError(BuildCacheBaseException):
    """
        Raised when an item is being redefined.
    """
    def __init__(self, fromFile, lineNo, keyType, keyValue, prevLineNo):
        super().__init__(fromFile, lineNo,
                "Second occurrance of {keytype} \"{keyval}\", "
                "previous entry at line {prev}.".format(
                    keytype=keyType,
                    keyval=keyValue,
                    prev=prevLineNo
                ))


class DeletedKeyError(BuildCacheBaseException):
    """
    Raised when a key value in a .csv file is marked as DELETED in the
    corrections file.
    """
    def __init__(self, fromFile, lineNo, keyType, keyValue):
        super().__init__(fromFile, lineNo,
                "{} '{}' is marked as DELETED and should not be used.".format(
                    keyType, keyValue
        ))


class DeprecatedKeyError(BuildCacheBaseException):
    """
    Raised when a key value in a .csv file has a correction; the old
    name should not appear in the .csv file.
    """
    def __init__(self, fromFile, lineNo, keyType, keyValue, newValue):
        super().__init__(fromFile, lineNo,
                "{} '{}' is deprecated "
                "and should be replaced with '{}'.".format(
                    keyType, keyValue, newValue
        ))


class MultipleStationEntriesError(DuplicateKeyError):
    """ Raised when a station appears multiple times in the same file. """
    def __init__(self, fromFile, lineNo, facility, prevLineNo):
        super().__init__(fromFile, lineNo, 'station', facility, prevLineNo)


class MultipleItemEntriesError(DuplicateKeyError):
    """ Raised when one item appears multiple times in the same station. """
    def __init__(self, fromFile, lineNo, item, prevLineNo):
        super().__init__(fromFile, lineNo, 'item', item, prevLineNo)


class SyntaxError(BuildCacheBaseException):
    """
    Raised when an invalid line is read.
    Attributes:
        problem     The problem that occurred
        text        Offending text
    """
    def __init__(self, fromFile, lineNo, problem, text):
        error = "{},\ngot: '{}'.".format(problem, text.strip())
        super().__init__(fromFile, lineNo, error)


class SupplyError(BuildCacheBaseException):
    """
    Raised when a supply field is incorrectly formatted.
    """
    def __init__(self, fromFile, lineNo, category, problem, value):
        error = "Invalid {} supply value: {}. Got: {}". \
                    format(category, problem, value)
        super().__init__(fromFile, lineNo, error)


######################################################################
# Helpers


def parseSupply(pricesFile, lineNo, category, reading):
    units, level = reading[0:-1], reading[-1]
    levelNo = "??LMH".find(level.upper()) -1
    if levelNo < -1:
        raise SupplyError(
            pricesFile, lineNo, category, reading,
            'Unrecognized level suffix: "{}": '
            "expected one of 'L', 'M', 'H' or '?'".format(
                level
            )
        )
    try:
        unitsNo = int(units)
        if unitsNo < 0:
            raise ValueError("unsigned unit count")
        if unitsNo == 0:
            return 0, 0
        return unitsNo, levelNo
    except ValueError:
        pass

    raise SupplyError(
        pricesFile, lineNo, category, reading,
        'Unrecognized units/level value: "{}": '
        "expected '-', '?', or a number followed "
        "by a level (L, M, H or ?).".format(
            level
        )
    )


######################################################################
# Code
######################################################################

def getSystemByNameIndex(cur):
    """ Build station index in STAR/Station notation """
    cur.execute("""
            SELECT system_id, UPPER(system.name)
              FROM System
        """)
    return { name: ID for (ID, name) in cur }


def getStationByNameIndex(cur):
    """ Build station index in STAR/Station notation """
    cur.execute("""
            SELECT station_id,
                    UPPER(system.name) || '/' || UPPER(station.name)
              FROM System
                   INNER JOIN Station
                      USING (system_id)
        """)
    return { name: ID for (ID, name) in cur }


def getItemByNameIndex(cur):
    """
        Generate item name index.
    """
    cur.execute("SELECT item_id, UPPER(name) FROM item")
    return { name: itemID for (itemID, name) in cur }


def checkForOcrDerp(tdenv, systemName, stationName):
    match = ocrDerp.search(stationName.upper())
    if match:
        tdenv.NOTE(
            "Ignoring '{}/{}' because it looks like OCR derp."
            .format(systemName, stationName)
        )
        return match
    return None


def processPrices(tdenv, priceFile, db, defaultZero):
    """
        Yields SQL for populating the database with prices
        by reading the file handle for price lines.
    """

    stationID = None

    cur = db.cursor()
    ignoreUnknown = tdenv.ignoreUnknown
    quiet = tdenv.quiet

    systemByName = getSystemByNameIndex(cur)
    stationByName = getStationByNameIndex(cur)
    stationByName.update(
        (sys, ID)
        for sys, ID in corrections.stations.items()
        if isinstance(ID, int)
    )
    sysCorrections = corrections.systems
    stnCorrections = {
        stn: alt
        for stn, alt in corrections.stations.items()
        if isinstance(alt, str)
    }

    itemByName = getItemByNameIndex(cur)

    defaultUnits = -1 if not defaultZero else 0
    defaultLevel = -1 if not defaultZero else 0

    lineNo = 0

    facility = None
    processedStations = {}
    processedSystems = set()
    processedItems = {}
    itemPrefix = ""
    DELETED = corrections.DELETED
    items, buys, sells = [], [], []

    warnings = 0
    localAdd = 0

    if not ignoreUnknown:
        def ignoreOrWarn(error):
            raise error
    elif not quiet:
        def ignoreOrWarn(error):
            nonlocal warnings
            error.category = "WARNING"
            print(error)
            warnings += 1
    else:
        def ignoreOrWarn(error):
            nonlocal warnings
            warnings += 1

    DEBUG0, DEBUG1 = tdenv.DEBUG0, tdenv.DEBUG1
    DEBUG0("Processing prices file: {}", priceFile)

    def changeStation(matches):
        nonlocal facility, stationID
        nonlocal processedStations, processedItems, localAdd

        ### Change current station
        systemNameIn, stationNameIn = matches.group(1, 2)
        systemName, stationName = systemNameIn.upper(), stationNameIn.upper()
        corrected = False
        facility = "/".join((systemName, stationName))

        # Make sure it's valid.
        stationID = DELETED
        newID = stationByName.get(facility, -1)
        DEBUG0("Selected station: {}, ID={}", facility, newID)
        if newID is DELETED:
            DEBUG1("DELETED Station: {}", facility)
            return
        if newID < 0:
            if checkForOcrDerp(tdenv, systemName, stationName):
                return
            corrected = True
            altName = sysCorrections.get(systemName, None)
            if altName is DELETED:
                DEBUG1("DELETED System: {}", facility)
                return
            if altName:
                DEBUG1("SYSTEM '{}' renamed '{}'", systemName, altName)
                systemName, facility = altName, "/".join((altName, stationName))

            systemID = systemByName.get(systemName, -1)
            if systemID < 0:
                ignoreOrWarn(
                    UnknownSystemError(priceFile, lineNo, facility)
                )
                return

            altStation = stnCorrections.get(facility, None)
            if altStation is DELETED:
                DEBUG1("DELETED Station: {}", facility)
                return
            if altStation:
                DEBUG1("Station '{}' renamed '{}'", facility, altStation)
                stationName = altStation.upper()
                facility = "/".join((systemName, stationName))

            newID = stationByName.get(facility, -1)
            if newID is DELETED:
                DEBUG1("Renamed station DELETED: {}", facility)
                return

        if newID < 0:
            if not ignoreUnknown:
                ignoreOrWarn(
                        UnknownStationError(priceFile, lineNo, facility)
                )
                return
            name = tradedb.TradeDB.titleFixup(stationName)
            inscur = db.cursor()
            inscur.execute("""
                INSERT INTO Station (
                    system_id, name,
                    ls_from_star,
                    blackmarket,
                    max_pad_size,
                    market,
                    shipyard,
                    modified
                ) VALUES (
                    ?, ?, 0, '?', '?', '?', '?',
                    DATETIME('now')
                )
            """, [systemID, name])
            newID = inscur.lastrowid
            stationByName[facility] = newID
            tdenv.NOTE("Added local station placeholder for {} (#{})",
                    facility, newID
            )
            localAdd += 1

        # Check for duplicates
        if newID in processedStations:
            if corrected:
                # This is probably the old entry.
                return
            raise MultipleStationEntriesError(
                        priceFile, lineNo, facility,
                        processedStations[newID]
                    )

        stationID = newID
        processedSystems.add(systemName)
        processedStations[stationID] = lineNo
        processedItems = {}

    addItem, addBuy, addSell = items.append, buys.append, sells.append
    getItemID = itemByName.get

    def processItemLine(matches):
        itemName, modified = matches.group('item', 'time')
        itemName = itemName.upper()

        # Look up the item ID.
        itemID = getItemID(itemName, -1)
        if itemID < 0:
            oldName = itemName
            itemName = corrections.correctItem(itemName)
            if itemName == DELETED:
                DEBUG1("DELETED {}", oldName)
                return
            itemName = itemName.upper()
            itemID = getItemID(itemName, -1)
            if itemID < 0:
                ignoreOrWarn(
                    UnknownItemError(priceFile, lineNo, itemName)
                )
                return
            DEBUG1("Renamed {} -> {}", oldName, itemName)

        # Check for duplicate items within the station.
        if itemID in processedItems:
            raise MultipleItemEntriesError(
                        priceFile, lineNo,
                        "{}".format(itemName),
                        processedItems[itemID]
                    )

        sellTo, buyFrom = matches.group('sell', 'buy')
        sellTo, buyFrom = int(sellTo), int(buyFrom)
        demandString, stockString = matches.group('demand', 'stock')
        if demandString:
            if demandString == "?":
                demandUnits, demandLevel = -1, -1
            elif demandString == "-":
                demandUnits, demandLevel = 0, 0
            else:
                demandUnits, demandLevel = parseSupply(
                        priceFile, lineNo, 'demand', demandString
                )
            if stockString:
                if stockString == "?":
                    stockUnits, stockLevel = -1, -1
                elif stockString == "-":
                    stockUnits, stockLevel = 0, 0
                else:
                    stockUnits, stockLevel = parseSupply(
                            priceFile, lineNo, 'stock',  stockString
                    )
        else:
            demandUnits, demandLevel = defaultUnits, defaultLevel
            stockUnits, stockLevel = defaultUnits, defaultLevel

        if modified == 'now':
            modified = None         # Use CURRENT_FILESTAMP

        processedItems[itemID] = lineNo

<<<<<<< HEAD
        addItem((stationID, itemID, modified))
        if sellTo > 0:
=======
        active = False
        if sellTo > 0 and demandUnits != 0 and demandLevel != 0:
>>>>>>> d553e5a1
            addBuy((
                stationID, itemID,
                sellTo, demandUnits, demandLevel,
                modified
            ))
            active = True
        if buyFrom > 0 and stockUnits != 0 and stockLevel != 0:
            addSell((
                stationID, itemID,
                buyFrom, stockUnits, stockLevel,
                modified
            ))
            active = True
        addItem(((stationID, itemID, modified), active))

    for line in priceFile:
        lineNo += 1
        text, _, comment = line.partition('#')
        text = text.strip()
        if not text:
            continue

        # replace whitespace with single spaces
        if text.find("  "):
            # http://stackoverflow.com/questions/2077897
            text = ' '.join(text.split())

        ########################################
        ### "@ STAR/Station" lines.
        if text.startswith('@'):
            matches = systemStationRe.match(text)
            if not matches:
                raise SyntaxError("Unrecognized '@' line: {}".format(
                            text
                        ))
            changeStation(matches)
            continue

        if not stationID:
            # Need a station to process any other type of line.
            raise SyntaxError(priceFile, lineNo,
                                "Expecting '@ SYSTEM / Station' line", text)
        if stationID == DELETED:
            # Ignore all values from a deleted station/system.
            continue

        ########################################
        ### "+ Category" lines
        if text.startswith('+'):
            # we now ignore these.
            continue

        ########################################
        ### "Item sell buy ..." lines.
        matches = newItemPriceRe.match(text)
        if not matches:
            raise SyntaxError(priceFile, lineNo,
                        "Unrecognized line/syntax", text)

        processItemLine(matches)


    numSys = len(processedSystems)
    numStn = len(processedStations)

    if localAdd > 0:
        tdenv.NOTE(
            "Placeholder stations are added to the local DB only "
            "(not the .CSV)."
        )
        tdenv.NOTE(
            "Use 'trade.py export --table Station' "
            "if you /need/ to persist them."
        )

    return warnings, items, buys, sells, numSys, numStn


######################################################################

def processPricesFile(tdenv, db, pricesPath, pricesFh=None, defaultZero=False):
    tdenv.DEBUG0("Processing Prices file '{}'", pricesPath)

    with pricesFh or pricesPath.open('rU') as pricesFh:
        warnings, items, buys, sells, numSys, numStn = processPrices(
                tdenv, pricesFh, db, defaultZero
        )

    class Counter:
        def __init__(self, tbl, skipFirstCount=False):
            self.tbl = tbl
            if not skipFirstCount:
                self.count
        @property
        def count(self):
            self.lastCount = db.execute("""SELECT count(*) FROM {}""".format(self.tbl)).fetchone()[0]
            tdenv.DEBUG0("Count for {} at {}", self.tbl, self.lastCount)
            return self.lastCount
        @property
        def delta(self):
            count = self.lastCount
            return self.count - count

    itemCounter = Counter("StationItem")
    db.executemany("""
                DELETE FROM StationItem
                 WHERE station_id = ?
                   AND item_id = ?
    """, [values[:2] for values, active in items if not active])
    removedItems = 0 - itemCounter.delta

    db.executemany("""
                DELETE FROM StationItem
                 WHERE station_id = ?
                   AND item_id = ?
                   AND modified < IFNULL(?, CURRENT_TIMESTAMP)
            """, [values for values, active in items if active])
    deletedItems = 0 - itemCounter.delta

    insertedItems = insertedSells = insertedBuys = 0
    if items:
        db.executemany("""
                    INSERT OR IGNORE INTO StationItem
                        (station_id, item_id, modified)
                    VALUES (?, ?, IFNULL(?, CURRENT_TIMESTAMP))
                """, [values for values, active in items if active])
        insertedItems = itemCounter.delta
    if sells:
        sellCounter = Counter("StationSelling")
        db.executemany("""
                    INSERT OR IGNORE INTO StationSelling
                        (station_id, item_id, price, units, level, modified)
                    VALUES (?, ?, ?, ?, ?, IFNULL(?, CURRENT_TIMESTAMP))
                """, sells)
        insertedSells = sellCounter.delta
    if buys:
        buyCounter = Counter("StationBuying")
        db.executemany("""
                    INSERT OR IGNORE INTO StationBuying
                        (station_id, item_id, price, units, level, modified)
                    VALUES (?, ?, ?, ?, ?, IFNULL(?, CURRENT_TIMESTAMP))
                """, buys)
        insertedBuys = buyCounter.delta

    db.commit()

    changes = " and ".join("{} {}".format(v, k) for k, v in {
        "new": insertedItems - deletedItems,
        "updated": deletedItems,
        "removed": removedItems,
    }.items() if v) or "0"

    tdenv.NOTE(
            "Import complete: "
                "{:s} items ({:n} buy, {:n} sell) "
                "for {:n} stations "
                "in {:n} systems",
                    changes,
                    insertedBuys, insertedSells,
                    numStn,
                    numSys,
    )

    ignoredItems = len(items) - insertedItems
    if ignoredItems:
        tdenv.NOTE("Ignored {} items with old data", ignoredItems)


######################################################################


def depCheck(importPath, lineNo, depType, key, correctKey):
    if correctKey == key:
        return
    if correctKey == corrections.DELETED:
        raise DeletedKeyError(importPath, lineNo, depType, key)
    raise DeprecatedKeyError(importPath, lineNo, depType, key, correctKey)


def deprecationCheckSystem(importPath, lineNo, line):
    depCheck(
        importPath, lineNo, 'System',
        line[0], corrections.correctSystem(line[0]),
    )


def deprecationCheckStation(importPath, lineNo, line):
    depCheck(
        importPath, lineNo, 'System',
        line[0], corrections.correctSystem(line[0]),
    )
    depCheck(
        importPath, lineNo, 'Station',
        line[1], corrections.correctStation(line[0], line[1]),
    )


def deprecationCheckCategory(importPath, lineNo, line):
    depCheck(
        importPath, lineNo, 'Category',
        line[0], corrections.correctCategory(line[0]),
    )


def deprecationCheckItem(importPath, lineNo, line):
    depCheck(
        importPath, lineNo, 'Category',
        line[0], corrections.correctCategory(line[0]),
    )
    depCheck(
        importPath, lineNo, 'Item',
        line[1], corrections.correctItem(line[1]),
    )


def processImportFile(tdenv, db, importPath, tableName):
    tdenv.DEBUG0(
        "Processing import file '{}' for table '{}'",
        str(importPath), tableName
    )

    fkeySelectStr = ("("
            "SELECT {newValue}"
            " FROM {table}"
            " WHERE {stmt}"
            ")"
    )
    uniquePfx = "unq:"
    uniqueLen = len(uniquePfx)
    ignorePfx = "!"

    with importPath.open('rU', encoding='utf-8') as importFile:
        csvin = csv.reader(
            importFile, delimiter=',', quotechar="'", doublequote=True
        )
        # first line must be the column names
        columnDefs = next(csvin)
        columnCount = len(columnDefs)

        # split up columns and values
        # this is necessqary because the insert might use a foreign key
        bindColumns = []
        bindValues  = []
        joinHelper  = []
        uniqueIndexes = []
        for (cIndex, cName) in enumerate(columnDefs):
            colName, _, srcKey = cName.partition('@')
            # is this a unique index?
            if colName.startswith(uniquePfx):
                uniqueIndexes.append(cIndex)
                colName = colName[uniqueLen:]
            if not srcKey:
                # no foreign key, straight insert
                bindColumns.append(colName)
                bindValues.append('?')
                continue

            queryTab, _, queryCol = srcKey.partition('.')
            if colName.startswith(ignorePfx):
                # this column is only used to resolve an FK
                assert srcKey
                colName = colName[len(ignorePfx):]
                joinHelper.append((colName, queryTab, queryCol))
                continue

            # foreign key, we need to make a select
            joinTable = [ queryTab ]
            joinStmt  = []
            for nextCol, nextTab, nextJoin in joinHelper:
                joinTable.append(
                    "INNER JOIN {} USING({})".format(nextTab, nextJoin)
                )
                joinStmt.append(
                    "{}.{} = ?".format(nextTab, nextCol)
                )
            joinHelper = []
            joinStmt.append("{}.{} = ?".format(queryTab, colName))
            bindColumns.append(queryCol)
            bindValues.append(
                fkeySelectStr.format(
                    newValue=srcKey,
                    table=" ".join(joinTable),
                    stmt=" AND ".join(joinStmt),
                )
            )
        # now we can make the sql statement
        sql_stmt = """
            INSERT INTO {table} ({columns}) VALUES({values})
        """.format(
                table=tableName,
                columns=','.join(bindColumns),
                values=','.join(bindValues)
            )
        tdenv.DEBUG0("SQL-Statement: {}", sql_stmt)

        # Check if there is a deprecation check for this table.
        deprecationFn = getattr(
            sys.modules[__name__],
            "deprecationCheck"+tableName,
            None
        )

        # import the data
        importCount = 0
        uniqueIndex = dict()

        for linein in csvin:
            if not linein:
                continue
            lineNo = csvin.line_num
            if len(linein) == columnCount:
                tdenv.DEBUG1("       Values: {}", ', '.join(linein))
                if deprecationFn:
                    try:
                        deprecationFn(importPath, lineNo, linein)
                    except (DeprecatedKeyError, DeletedKeyError) as e:
                        if not tdenv.ignoreUnknown:
                            raise e
                        e.category = "WARNING"
                        tdenv.NOTE("{}", e)
                        continue
                if uniqueIndexes:
                    # Need to construct the actual unique index key as
                    # something less likely to collide with manmade
                    # values when it's a compound.
                    keyValues = [
                        str(linein[col]).upper()
                        for col in uniqueIndexes
                    ]
                    key = ":!:".join(keyValues)
                    prevLineNo = uniqueIndex.get(key, 0)
                    if prevLineNo:
                        # Make a human-readable key
                        key = "/".join(keyValues)
                        raise DuplicateKeyError(
                            importPath, lineNo,
                            "entry", key,
                            prevLineNo
                        )
                    uniqueIndex[key] = lineNo

                try:
                    db.execute(sql_stmt, linein)
                except Exception as e:
                    raise SystemExit(
                        "*** INTERNAL ERROR: {err}\n"
                        "CSV File: {file}:{line}\n"
                        "SQL Query: {query}\n"
                        "Params: {params}\n"
                        .format(
                            err=str(e),
                            file=str(importPath),
                            line=lineNo,
                            query=sql_stmt.strip(),
                            params=linein
                        )
                    ) from None
                importCount += 1
            else:
                tdenv.NOTE(
                        "Wrong number of columns ({}:{}): {}",
                            importPath,
                            lineNo,
                            ', '.join(linein)
                )
        db.commit()
        tdenv.DEBUG0("{count} {table}s imported",
                            count=importCount,
                            table=tableName)



######################################################################

def buildCache(tdb, tdenv):
    """
    Rebuilds the SQlite database from source files.

    TD's data is either "stable" - information that rarely changes like Ship
    details, star systems etc - and "volatile" - pricing information, etc.

    The stable data starts out in data/TradeDangerous.sql while other data
    is stored in custom-formatted text files, e.g. ./TradeDangerous.prices.

    We load both sets of data into an SQLite database, after which we can
    avoid the text-processing overhead by simply checking if the text files
    are newer than the database.
    """

    tdenv.NOTE(
        "Rebuilding cache file: this may take a moment.",
        file=sys.stderr
    )

    dbPath = tdb.dbPath
    sqlPath = tdb.sqlPath
    pricesPath = tdb.pricesPath

    # Create an in-memory database to populate with our data.
    tempPath = dbPath.with_suffix(".new")
    backupPath = dbPath.with_suffix(".prev")

    if tempPath.exists():
        tempPath.unlink()

    tempDB = sqlite3.connect(str(tempPath))
    tempDB.execute("PRAGMA foreign_keys=ON")
    # Read the SQL script so we are ready to populate structure, etc.
    tdenv.DEBUG0("Executing SQL Script '{}' from '{}'", sqlPath, os.getcwd())
    with sqlPath.open('rU') as sqlFile:
        sqlScript = sqlFile.read()
        tempDB.executescript(sqlScript)

    # import standard tables
    for (importName, importTable) in tdb.importTables:
        try:
            processImportFile(tdenv, tempDB, Path(importName), importTable)
        except FileNotFoundError:
            tdenv.DEBUG0(
                "WARNING: processImportFile found no {} file", importName
            )
        except StopIteration:
            tdenv.NOTE(
                "{} exists but is empty. "
                "Remove it or add the column definition line.",
                importName
            )

    # Parse the prices file
    if pricesPath.exists():
        processPricesFile(tdenv, tempDB, pricesPath)
    else:
        tdenv.NOTE(
                "Missing \"{}\" file - no price data.",
                    pricesPath,
                    file=sys.stderr,
        )

    tempDB.commit()
    tempDB.close()

    tdenv.DEBUG0("Swapping out db files")

    if dbPath.exists():
        if backupPath.exists():
            backupPath.unlink()
        dbPath.rename(backupPath)
    tempPath.rename(dbPath)

    tdenv.DEBUG0("Finished")

######################################################################

def regeneratePricesFile(tdb, tdenv):
    tdenv.DEBUG0("Regenerating .prices file")

    with tdb.pricesPath.open("w") as pricesFile:
        prices.dumpPrices(
                tdb.dbFilename,
                prices.Element.full,
                file=pricesFile,
                debug=tdenv.debug)

    # Update the DB file so we don't regenerate it.
    os.utime(tdb.dbFilename)

######################################################################

def importDataFromFile(tdb, tdenv, path, pricesFh=None, reset=False):
    """
        Import price data from a file on a per-station basis,
        that is when a new station is encountered, delete any
        existing records for that station in the database.
    """

    if not pricesFh and not path.exists():
        raise TradeException("No such file: {}".format(
                    str(path)
                ))

    if reset:
        tdenv.DEBUG0("Resetting price data")
        with tdb.getDB() as db:
            db.execute("DELETE FROM StationItem")
            db.commit()

    tdenv.DEBUG0("Importing data from {}".format(str(path)))
    processPricesFile(tdenv,
            db=tdb.getDB(),
            pricesPath=path,
            pricesFh=pricesFh,
            )

    # If everything worked, we may need to re-build the prices file.
    if path != tdb.pricesPath:
        regeneratePricesFile(tdb, tdenv)


def test_derp(tdb=None, tdenv=None):
    """
    Test whether the station names in a trade database are free of derp.

    Examples:
        import tradedb
        tdb = tradedb.TradeDB()
        test_derp(tdb)

        python -i cache.py
        >>> test_derp()
    """
    tdb = tdb or tradedb.TradeDB()
    tdenv = tdenv or tdb.tdenv
    matches = 0
    for stn in tdb.stationByID.values():
        m = checkForOcrDerp(tdenv, stn.system.dbname, stn.dbname)
        if m:
            print("Match", m.groups(1))
            matches += 1
    if not matches:
        print("Current data is free of known derp")
<|MERGE_RESOLUTION|>--- conflicted
+++ resolved
@@ -705,13 +705,8 @@
 
         processedItems[itemID] = lineNo
 
-<<<<<<< HEAD
-        addItem((stationID, itemID, modified))
+        active = False
         if sellTo > 0:
-=======
-        active = False
-        if sellTo > 0 and demandUnits != 0 and demandLevel != 0:
->>>>>>> d553e5a1
             addBuy((
                 stationID, itemID,
                 sellTo, demandUnits, demandLevel,
