--- conflicted
+++ resolved
@@ -171,16 +171,12 @@
         if withSupply:
             # Is this item on sale?
             if toStn > 0:
-<<<<<<< HEAD
-                demandStr = itemQtyAndLevel(-1, -1)
-=======
                 # Zero demand-price gets default demand, which will
                 # be either unknown or zero depending on -0.
                 # If there is a price, always default to unknown
                 # because it can be sold here but the demand is just
                 # not useful as data.
                 demandStr = defIQL if fromStn <= 0 else unkIQL
->>>>>>> b5775e14
                 stockStr  = itemQtyAndLevel(stock, stockLevel)
             else:
                 demandStr = itemQtyAndLevel(demand, demandLevel)
