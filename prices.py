# Copyright (C) Oliver 'kfsone' Smith 2014 <oliver@kfs.org>:
#  You are free to use, redistribute, or even print and eat a copy of
#  this software so long as you include this copyright notice.
#  I guarantee there is at least one bug neither of us knew about.
#---------------------------------------------------------------------
# TradeDangerous :: Modules :: Generate TradeDangerous.prices

from __future__ import absolute_import, with_statement, print_function, division, unicode_literals

import sys
import os
import re
import sqlite3


class Element(object):
    basic     = (1 << 0)
    supply    = (1 << 1)
    timestamp = (1 << 2)
    full      = (basic | supply | timestamp)
    blanks    = (1 <<31)


######################################################################
# Main

def dumpPrices(
            dbPath,             # Path() or str
            elementMask,        # which columns to output
            stationID=None,     # limits to one station
            file=None,          # file handle to write to
            defaultZero=False,
            debug=0
    ):
    """
        Generate a prices list using data from the DB.
        If stationID is not none, only the specified station is dumped.
        If file is not none, outputs to the given file handle.
    """

    withTimes  = (elementMask & Element.timestamp)
    getBlanks  = (elementMask & Element.blanks)

    conn = sqlite3.connect(str(dbPath))
    conn.execute("PRAGMA foreign_keys=ON")
    cur  = conn.cursor()

    systems = { ID: name for (ID, name) in cur.execute("SELECT system_id, name FROM System") }
    stations = {
            ID: [ name, systems[sysID] ]
                for (ID, name, sysID)
                in cur.execute("SELECT station_id, name, system_id FROM Station")
    }
    categories = { ID: name for (ID, name) in cur.execute("SELECT category_id, name FROM Category") }
    items = {
            ID: [ name, catID, categories[catID] ]
                for (ID, name, catID)
                in cur.execute("SELECT item_id, name, category_id FROM Item")
    }

    # find longest item name
    longestName = max(items.values(), key=lambda ent: len(ent[0]))
    longestNameLen = len(longestName[0])

    if stationID:
        # check if there are prices for the station
        cur.execute("""
            SELECT  COUNT(*)
              FROM  StationItem
             WHERE station_id = {}
            """.format(stationID))
<<<<<<< HEAD
        priceCount = cur.fetchone()[0]
        # generate "now" for the timestamp
        modifiedStamp = "NULL"
    else:
        # no station, no check
        priceCount = 1
        # use old timestamp for the export
        modifiedStamp = "Price.modified"
=======
        if not cur.fetchone()[0]:
            getBlanks = True
>>>>>>> 79c654b6

    defaultDemandVal = 0 if defaultZero else -1
    if stationID:
        stationWhere = "WHERE stn.station_id = {}".format(stationID)
    else:
        stationWhere = ""

    if getBlanks:
        itemJoin = "LEFT OUTER"
        ordering = "itm.name"
    else:
        itemJoin = "INNER"
        ordering = "si.ui_order, itm.name"

    cur.execute("SELECT CURRENT_TIMESTAMP")
    now = cur.fetchone()[0]

    stmt = """
        SELECT  stn.station_id, itm.item_id
                , IFNULL(sb.price, 0)
                , IFNULL(ss.price, 0)
                , si.modified
                , IFNULL(sb.units, {defDemand})
                , IFNULL(sb.level, {defDemand})
                , IFNULL(ss.units, {defDemand})
                , IFNULL(ss.level, {defDemand})
          FROM  Station stn,
                Category AS cat
                INNER JOIN Item AS itm USING (category_id)
                {itemJoin} JOIN StationItem AS si
                    ON (si.station_id = stn.station_id
                        AND si.item_id = itm.item_id)
                LEFT OUTER JOIN StationBuying AS sb
                    ON (si.station_id = sb.station_id
                        AND si.item_id = sb.item_id)
                LEFT OUTER JOIN StationSelling AS ss
                    ON (si.station_id = ss.station_id
                        AND si.item_id = ss.item_id)
                {stationWhere}
         ORDER  BY stn.station_id, cat.name, {ordering}
    """

    sql = stmt.format(
            stationWhere=stationWhere,
            defDemand=defaultDemandVal,
            itemJoin=itemJoin,
            ordering=ordering,
            )
    if debug:
        print(sql)
    cur.execute(sql)

    lastSys, lastStn, lastCat = None, None, None

    if not file: file = sys.stdout

    if stationID:
        stationSet = str(stations[stationID])
    else:
        stationSet = "ALL Systems/Stations"

    file.write(
            "# TradeDangerous prices for {}\n"
            "\n"
            "# REMOVE ITEMS THAT DON'T APPEAR IN THE UI\n"
            "# ORDER IS REMEMBERED: Move items around within categories "
                "to match the game UI\n"
            "\n"
            "# File syntax:\n"
            "# <item name> <sell> <buy> [<demand> <stock> [<timestamp>]]\n"
            "#   Use '?' for demand/stock when you don't know/care,\n"
            "#   Use '-' for demand/stock to indicate unavailable,\n"
            "#   Otherwise use a number followed by L, M or H, e.g.\n"
            "#     1L, 23M or 30000H\n"
            "# If you omit the timestamp, the current time will be used when "
                "the file is loaded.\n"
            "\n".format(
                stationSet
            ))

    levelDesc = "?0LMH"
    maxCrWidth = 7
    levelWidth = 9

    outFmt = (
                "      {{:<{width}}}"
                " {{:>{crwidth}}}"
                " {{:>{crwidth}}}"
                "  {{:>{lvlwidth}}}"
                " {{:>{lvlwidth}}}".format(
                    width=longestNameLen,
                    crwidth=maxCrWidth,
                    lvlwidth=levelWidth,
                )
            )
    if withTimes:
        outFmt += "  {}"
    outFmt += "\n"
    output = outFmt.format(
                "Item Name",
                "SellCr", "BuyCr",
                "Demand", "Stock",
                "Timestamp",
            )
    file.write('#' + output[1:])

    naIQL = "-"
    unkIQL = "?"
    defIQL = "?" if not defaultZero else "-"

    output = ""
    for (stnID, itemID, fromStn, toStn, modified, demand, demandLevel, stock, stockLevel) in cur:
        modified = modified or now
        station, system = stations[stnID]
        item, catID, category = items[itemID]
        if stnID != lastStn:
            file.write(output)
            output = "\n\n@ {}/{}\n".format(system.upper(), station)
            lastStn = stnID
            lastCat = None

        if catID is not lastCat:
            output += "   + {}\n".format(category)
            lastCat = catID

        # Is this item on sale?
        if toStn > 0:
            # Zero demand-price gets default demand, which will
            # be either unknown or zero depending on -0.
            # If there is a price, always default to unknown
            # because it can be sold here but the demand is just
            # not useful as data.
            demandStr = defIQL if fromStn <= 0 else unkIQL
            if stockLevel == 0:
                stockStr = naIQL
            elif stockLevel < 0 and stock <= 0:
                stockStr = defIQL
            else:
                units = "?" if stock < 0 else str(stock)
                level = levelDesc[stockLevel + 1]
                stockStr = units + level
        else:
            if demandLevel == 0:
                demandStr = naIQL
            elif demandLevel < 0 and demand <= 0:
                demandStr = defIQL
            else:
                units = "?" if demand < 0 else str(demand)
                level = levelDesc[demandLevel + 1]
                demandStr = units + level
            stockStr = naIQL
        output += outFmt.format(
                    item,
                    fromStn, toStn,
                    demandStr, stockStr,
                    modified
                )

    file.write(output)

if __name__ == "__main__":
    from tradedb import TradeDB
    dumpPrices(TradeDB.defaultDB, elementMask=Element.full)<|MERGE_RESOLUTION|>--- conflicted
+++ resolved
@@ -69,19 +69,8 @@
               FROM  StationItem
              WHERE station_id = {}
             """.format(stationID))
-<<<<<<< HEAD
-        priceCount = cur.fetchone()[0]
-        # generate "now" for the timestamp
-        modifiedStamp = "NULL"
-    else:
-        # no station, no check
-        priceCount = 1
-        # use old timestamp for the export
-        modifiedStamp = "Price.modified"
-=======
         if not cur.fetchone()[0]:
             getBlanks = True
->>>>>>> 79c654b6
 
     defaultDemandVal = 0 if defaultZero else -1
     if stationID:
