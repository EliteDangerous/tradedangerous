# Copyright (C) Oliver 'kfsone' Smith 2014 <oliver@kfs.org>:
#  You are free to use, redistribute, or even print and eat a copy of
#  this software so long as you include this copyright notice.
#  I guarantee there is at least one bug neither of us knew about.
#---------------------------------------------------------------------
# TradeDangerous :: Modules :: Database Module
#
#  Containers for describing the current TradeDangerous database
#  and loading it from the SQLite database cache.

######################################################################
# Imports

from __future__ import absolute_import, with_statement, print_function, division, unicode_literals

import re                   # Because irregular expressions are dull
import sys
from collections import namedtuple, defaultdict
import itertools
import math
from pathlib import Path

from tradeexcept import TradeException
from tradeenv import TradeEnv
import cache

import locale
locale.setlocale(locale.LC_ALL, '')

######################################################################
# Classes

class AmbiguityError(TradeException):
    """
        Raised when a search key could match multiple entities.
        Attributes:
            lookupType - description of what was being queried,
            searchKey  - the key given to the search routine,
            anyMatch - list of anyMatch
            key        - retrieve the display string for a candidate
    """
    def __init__(self, lookupType, searchKey, anyMatch, key=lambda item:item):
        self.lookupType = lookupType
        self.searchKey = searchKey
        self.anyMatch = anyMatch
        self.key = key


    def __str__(self):
        anyMatch, key = self.anyMatch, self.key
        if len(anyMatch) > 10:
            opportunities = ", ".join([
                        key(c) for c in anyMatch[:10]
                    ] + ["..."])
        else:
            opportunities = ", ".join([
                        key(c) for c in anyMatch[0:-1]
                    ])
            opportunities += " or " + key(anyMatch[-1])
        return '{} lookup: "{}" could match {}'.format(
                        self.lookupType, str(self.searchKey),
                        opportunities
                    )


class SystemNotStationError(TradeException):
    """
        Raised when a station lookup matched a System but
        could not be automatically reduced to a Station.
    """
    pass


######################################################################


class System(object):
    """
        Describes a star system, which may contain one or more Station objects,
        and lists which stars it has a direct connection to.
        Do not use _rangeCache directly, use TradeDB.genSystemsInRange.
    """
    __slots__ = ('ID', 'dbname', 'posX', 'posY', 'posZ', 'links', 'stations', '_rangeCache')

    class RangeCache(object):
        """
            Lazily populated cache of neighboring systems.
        """
        def __init__(self):
            self.systems = dict()
            self.probedLySq = 0.

    def __init__(self, ID, dbname, posX, posY, posZ):
        self.ID, self.dbname, self.posX, self.posY, self.posZ = ID, dbname, posX, posY, posZ
        self.links = {}
        self.stations = []
        self._rangeCache = None


    def distToSq(self, other):
        """
            Calculate the square of the distance (in ly)
            to a given other star.
        """
        dx2 = (self.posX - other.posX) ** 2
        dy2 = (self.posY - other.posY) ** 2
        dz2 = (self.posZ - other.posZ) ** 2
        return (dx2 + dy2 + dz2)


    def name(self):
        return self.dbname.upper()


    def str(self):
        return self.dbname


    def __repr__(self):
        return "System(ID={}, dbname='{}', posX={}, posY={}, posZ={})".format(self.ID, re.escape(self.dbname), self.posX, self.posY, self.posZ)


######################################################################


class Destination(namedtuple('Destination', [
                    'system', 'station', 'via', 'distLy' ])):
    pass

class DestinationNode(namedtuple('DestinationNode', [
                    'system', 'via', 'distLy' ])):
    pass


class Station(object):
    """
        Describes a station within a given system along with what trade
        opportunities it presents.
    """
    __slots__ = ('ID', 'system', 'dbname', 'lsFromStar', 'tradingWith', 'itemCount')

    def __init__(self, ID, system, dbname, lsFromStar, itemCount):
        self.ID, self.system, self.dbname, self.lsFromStar, self.itemCount = ID, system, dbname, lsFromStar, itemCount
        self.tradingWith = None       # dict[tradingPartnerStation] -> [ available trades ]
        system.stations.append(self)


    def name(self):
        return '%s/%s' % (self.system.name(), self.dbname)


    def str(self):
        return self.dbname


    def __repr__(self):
        return "Station(ID={}, system='{}', dbname='{}', lsFromStar={})".format(self.ID, re.escape(self.system.dbname), re.escape(self.dbname), self.lsFromStar)


######################################################################


class Ship(namedtuple('Ship', [ 'ID', 'dbname', 'capacity', 'mass', 'driveRating', 'maxLyEmpty', 'maxLyFull', 'maxSpeed', 'boostSpeed', 'stations' ])):
    def name(self):
        return self.dbname


######################################################################


class Category(namedtuple('Category', [ 'ID', 'dbname', 'items' ])):
    """
        Items are organized into categories (Food, Drugs, Metals, etc).
        Category object describes a category's ID, name and list of items.
    """
    def name(self):
        return self.dbname.upper()


    def __str__(self):
        return self.dbname


######################################################################


class Item(object):
    """
        Describes a product that can be bought/sold in the game.

        Attributes:
            ID       -- Database ID.
            dbname   -- Name as it appears in-game and in the DB.
            category -- Reference to the category.
            fullname -- Combined category/dbname for lookups.
            altname  -- The internal name used by the game.
    """
    __slots__ = ('ID', 'dbname', 'category', 'fullname', 'altname')

    def __init__(self, ID, dbname, category, fullname, altname=None):
        self.ID, self.dbname, self.category, self.fullname, self.altname = ID, dbname, category, fullname, altname


    def name(self):
        return self.dbname


    def __str__(self):
        return '{}/{}'.format(self.category.name, self.dbname)


    def __repr__(self):
        return "Item(ID={}, dbname='{}', category={}, fullname='{}', altName={})".format(
                self.ID, re.escape(self.dbname), repr(self.category), re.escape(self.fullname),
                "'{}'".format(re.escape(self.altname) if self.altname else 'None')
            )


######################################################################


class Trade(namedtuple('Trade', [
            'item', 'itemID', 'costCr', 'gainCr', 'stock', 'stockLevel', 'demand', 'demandLevel', 'srcAge', 'dstAge'
        ])):
    """
        Describes what it would cost and how much you would gain
        when selling an item between two specific stations.
    """
    def name(self):
        return self.item.name()


    def str(self):
        return self.item.name()


    def __repr__(self):
        return "Trade(item={}, itemID={}, costCr={}, gainCr={})".format(self.item.name(), self.itemID, self.costCr, self.gainCr)


######################################################################


class TradeDB(object):
    """
        Encapsulation for the database layer.

        Attributes:
            dbPath              -   Path object describing the db location.
            dbFilename          -   str(dbPath)
            conn                -   The database connection.

        Methods:
            load                -   Reloads entire database. CAUTION: Destructive - Orphans existing records you reference.
            loadTrades          -   Reloads just the price data. CAUTION: Destructive - Orphans existing records.
            lookupSystem        -   Return a system matching "name" with ambiguity detection.
            lookupStation       -   Return a station matching "name" with ambiguity detection.
            lookupShip          -   Return a ship matching "name" with ambiguity detection.
            getTrades           -   Returns the list of Trade objects between two stations.

            query               -   Executes the specified SQL on the db and returns a cursor.
            fetch_all           -   Generator that yields all the rows retrieved by an sql cursor.

        Static methods:
            listSearch          -   Performs a partial-match search of a list for a value.
            normalizedStr       -   Normalizes a search index string.
    """

    # Translation map for normalizing strings
    normalizeTrans = str.maketrans(
            'abcdefghijklmnopqrstuvwxyz',
            'ABCDEFGHIJKLMNOPQRSTUVWXYZ',
            '[]()*+-.,{}:'
            )
    # The DB cache
    defaultDB = 'TradeDangerous.db'
    # File containing SQL to build the DB cache from
    defaultSQL = 'TradeDangerous.sql'
    # File containing text description of prices
    defaultPrices = 'TradeDangerous.prices'
    # array containing standard tables, csvfilename and tablename
    # WARNING: order is important because of dependencies!
    defaultTables = [
<<<<<<< HEAD
                      [ './data/Added.csv', 'Added' ],
                      [ './data/Attributes.csv', 'Attributes' ],
                      [ './data/AttribValues.csv', 'AttribValues' ],
                      [ './data/System.csv', 'System' ],
                      [ './data/SystemAttributes.csv', 'SystemAttributes' ],
                      [ './data/Station.csv', 'Station' ],
                      [ './data/StationAttributes.csv', 'StationAttributes' ],
                      [ './data/Ship.csv', 'Ship' ],
                      [ './data/ShipVendor.csv', 'ShipVendor' ],
                      [ './data/Upgrade.csv', 'Upgrade' ],
                      [ './data/UpgradeVendor.csv', 'UpgradeVendor' ],
                      [ './data/Category.csv', 'Category' ],
                      [ './data/Item.csv', 'Item' ],
                      [ './data/AltItemNames.csv', 'AltItemNames' ],
=======
                      [ 'Added.csv', 'Added' ],
                      [ 'System.csv', 'System' ],
                      [ 'Station.csv', 'Station' ],
                      [ 'Ship.csv', 'Ship' ],
                      [ 'ShipVendor.csv', 'ShipVendor' ],
                      [ 'Upgrade.csv', 'Upgrade' ],
                      [ 'UpgradeVendor.csv', 'UpgradeVendor' ],
                      [ 'Category.csv', 'Category' ],
                      [ 'Item.csv', 'Item' ],
                      [ 'AltItemNames.csv', 'AltItemNames' ]
>>>>>>> 098f8601
                    ]


    def __init__(self,
                    tdenv=None,
                    load=True,
                    buildLinks=False,
                    includeTrades=False,
                    debug=None,
                ):
        self.conn = None
        self.cur = None
        self.numLinks = None
        self.tradingCount = None

        self.tdenv = tdenv or TradeEnv(debug=(debug or 0))

        dataDir = Path(tdenv.dataDir).resolve()
        self.dbPath = dataDir / Path(tdenv.dbFilename or TradeDB.defaultDB)
        self.sqlPath = dataDir / Path(tdenv.sqlFilename or TradeDB.defaultSQL)
        self.pricesPath = dataDir / Path(tdenv.pricesFilename or TradeDB.defaultPrices)
        self.importTables = [(str(dataDir / Path(x[0])), x[1]) for x in TradeDB.defaultTables]

        self.dbFilename = str(self.dbPath)
        self.sqlFilename = str(self.sqlPath)
        self.pricesFilename = str(self.pricesPath)

        if load:
            self.reloadCache()
            self.load(maxSystemLinkLy=tdenv.maxSystemLinkLy,
                    buildLinks=buildLinks,
                    includeTrades=includeTrades,
                    )


    ############################################################
    # Access to the underlying database.

    def getDB(self):
        if self.conn: return self.conn
        try:
            self.tdenv.DEBUG1("Connecting to DB")
            import sqlite3
            conn = sqlite3.connect(self.dbFilename)
            conn.execute("PRAGMA foreign_keys=ON")
            return conn
        except ImportError as e:
            print("ERROR: You don't appear to have the Python sqlite3 module installed. Impressive. No, wait, the other one: crazy.")
            raise e


    def query(self, *args):
        """ Perform an SQL query on the DB and return the cursor. """
        conn = self.getDB()
        cur = conn.cursor()
        cur.execute(*args)
        return cur


    # following the convention of how fetch_all is written in python modules.
    def fetch_all(self, *args):
        """ Perform an SQL query on the DB and iterate across the rows. """
        for row in self.query(*args):
            yield row


    def reloadCache(self):
        """
            Checks if the .sql, .prices or *.csv files are newer than the cache.
        """

        if self.dbPath.exists():
            dbFileStamp = self.dbPath.stat().st_mtime

            paths = [ self.sqlPath ]
            paths += [ Path(f) for (f, _) in self.importTables ]

            changedPaths = [
                    [path, path.stat().st_mtime]
                        for path in paths
                        if path.exists() and
                            path.stat().st_mtime > dbFileStamp
                    ]

            if not changedPaths:
                # Do we need to reload the .prices file?
                if not self.pricesPath.exists():
                    self.tdenv.DEBUG1("No .prices file to load")
                    return

                pricesStamp = self.pricesPath.stat().st_mtime
                if pricesStamp <= dbFileStamp:
                    self.tdenv.DEBUG1("DB Cache is up to date.")
                    return

                self.tdenv.DEBUG0(".prices has changed: re-importing")
                cache.importDataFromFile(self, self.tdenv, self.pricesPath, reset=True)
                return

            self.tdenv.DEBUG0("Rebuilding DB Cache [{}]", str(changedPaths))
        else:
            self.tdenv.DEBUG0("Building DB Cache")

        cache.buildCache(self, self.tdenv)


    ############################################################
    # Star system data.


    def systems(self):
        """ Iterate through the list of systems. """
        yield from self.systemByID.values()


    def _loadSystems(self):
        """
            Initial load the (raw) list of systems.
            If you have previously loaded Systems, this will orphan the old System objects.
        """
        stmt = """
                SELECT system_id, name, pos_x, pos_y, pos_z
                  FROM System
            """
        self.cur.execute(stmt)
        systemByID, systemByName = {}, {}
        for (ID, name, posX, posY, posZ) in self.cur:
            sys = systemByID[ID] = systemByName[name] = System(ID, name, posX, posY, posZ)

        self.systemByID, self.systemByName = systemByID, systemByName
        self.tdenv.DEBUG1("Loaded {:n} Systems", len(systemByID))


    def buildLinks(self):
        """
            Populate the list of reachable systems for every star system.

            Not every system can reach every other, and we use the longest jump
            that can be made by a ship to limit how many connections we consider
            to be "links".
        """

        assert not self.numLinks

        self.tdenv.DEBUG1("Building trade links")

        stmt = """
                    SELECT DISTINCT lhs_system_id, rhs_system_id, dist
                      FROM StationLink
                     WHERE dist <= {} AND lhs_system_id != rhs_system_id
                     ORDER BY lhs_system_id
                 """.format(self.maxSystemLinkLy)
        self.cur.execute(stmt)
        systemByID = self.systemByID
        lastLhsID, lhsLinks = None, None
        self.numLinks = 0
        for lhsID, rhsID, dist in self.cur:
            if lhsID != lastLhsID:
                lhsLinks = systemByID[lhsID].links
                lastLhsID = lhsID
            lhsLinks[systemByID[rhsID]] = dist
            self.numLinks += 1

        self.numLinks /= 2

        self.tdenv.DEBUG1("Number of links between systems: {:n}", self.numLinks)

        if self.tdenv.debug:
            self._validate()


    def lookupSystem(self, key):
        """
            Look up a System object by it's name.
        """
        if isinstance(key, System):
            return key
        if isinstance(key, Station):
            return key.system

        return TradeDB.listSearch("System", key, self.systems(), key=lambda system: system.dbname)


    def lookupSystemRelaxed(self, key):
        """
            Lookup a System object by it's name or by the name of any of it's stations.
        """
        try:
            place = self.lookupPlace(key)
            if isinstance(place, Station):
                return place.system
            else:
                return place
        except AmbiguityError as e:
            # See if the ambiguity resolves down to a single system.
            systems = set()
            for candidate in e.anyMatch:
                if isinstance(candidate, Station):
                    systems.add(candidate.system)
                else:
                    systems.add(candidate)
            if len(systems) == 1:
                return systems[0]
            # Nope, genuine ambiguity
            raise


    def genSystemsInRange(self, system, ly, includeSelf=False):
        """
            Generator for systems within ly range of system using a
            lazily-populated, per-system cache.
            Note: Returned distances are squared
        """

        if not isinstance(system, System):
            place = self.lookupPlace(system)
            system = place.system if isinstance(system, Station) else place

        # Yield what we already have
        if includeSelf:
            yield system, 0.

        cache = system._rangeCache
        if not cache:
            cache = system._rangeCache = System.RangeCache()
        cachedSystems = cache.systems
        lySq = ly * ly
        for sys, distSq in cachedSystems.items():
            if distSq <= lySq:
                yield sys, distSq

        probedLySq = cache.probedLySq
        if lySq <= probedLySq:
            return

        sysX, sysY, sysZ = system.posX, system.posY, system.posZ
        for candidate in self.systemByID.values():
            distSq = (candidate.posX - sysX) ** 2
            if distSq <= lySq:
                distSq += ((candidate.posY - sysY) ** 2) + ((candidate.posZ - sysZ) ** 2)
                if distSq <= lySq and distSq > probedLySq:
                    cachedSystems[candidate] = distSq
                    yield candidate, distSq

        cache.probedLySq = lySq


    ############################################################
    # Station data.

    def stations(self):
        """ Iterate through the list of stations. """
        yield from self.stationByID.values()


    def _loadStations(self):
        """
            Populate the Station list.
            Station constructor automatically adds itself to the System object.
            If you have previously loaded Stations, this will orphan the old objects.
        """
        stmt = """
                SELECT  station_id, system_id, name, ls_from_star,
                        (SELECT COUNT(*)
                            FROM StationItem
                            WHERE station_id = Station.station_id) AS itemCount
                  FROM  Station
            """
        self.cur.execute(stmt)
        stationByID = {}
        systemByID = self.systemByID
        for (ID, systemID, name, lsFromStar, itemCount) in self.cur:
            station = Station(ID, systemByID[systemID], name, lsFromStar, itemCount)
            stationByID[ID] = station

        self.stationByID = stationByID
        self.tdenv.DEBUG1("Loaded {:n} Stations", len(stationByID))


    def lookupPlace(self, name):
        """
            Lookup the station/system specified by 'name' which can be the
            name of a System or Station or it can be "System/Station" when
            the user needs to disambiguate a station. In this case, both
            system and station can be partial matches.

            The system tries to allow partial matches as well as matches
            which omit whitespaces. In order to do this and still support
            the massive namespace of Stars and Systems, we rank the
            matches so that exact matches win, and only inferior close
            matches are looked at if no exacts are found.

            Legal annotations:
                system
                station
                @system    [explicitly a system name]
                /station   [explicitly a station name]
                system/station
                @system/station
        """
        if isinstance(name, System) or isinstance(name, Station):
            return name

        slashPos = name.find('/')
        nameOff = 1 if name.startswith('@') else 0
        if slashPos > nameOff:
            # Slash indicates it's, e.g., AULIN/ENTERPRISE
            sysName, stnName = name[nameOff:slashPos], name[slashPos+1:]
        elif slashPos == nameOff:
            sysName, stnName = None, name[nameOff+1:]
        elif nameOff:
            # It's explicitly a station
            sysName, stnName = name[nameOff:], None
        else:
            # It could be either, use the name for both.
            sysName = stnName = name[nameOff:]

        exactMatch = []
        closeMatch = []
        wordMatch = []
        anyMatch = []

        def lookup(name, candidates):
            """ Search candidates for the given name """

            normTrans = TradeDB.normalizeTrans
            trimTrans = str.maketrans('', '', ' \'')

            nameNorm = name.translate(normTrans)
            nameTrimmed = nameNorm.translate(trimTrans)

            nameLen = len(name)
            nameNormLen = len(nameNorm)
            nameTrimmedLen = len(nameTrimmed)

            for place in candidates:
                placeName = place.dbname
                placeNameNorm = placeName.translate(normTrans)
                placeNameNormLen = len(placeNameNorm)

                if nameTrimmedLen > placeNameNormLen:
                    # The needle is bigger than this haystack.
                    continue

                # If the lengths match, do a direct comparison.
                if len(placeName) == nameLen:
                    if placeNameNorm == nameNorm:
                        exactMatch.append(place)
                    continue
                if placeNameNormLen == nameNormLen:
                    if placeNameNorm == nameNorm:
                        closeMatch.append(place)
                    continue

                if nameNormLen < placeNameNormLen:
                    subPos = placeNameNorm.find(nameNorm)
                    if subPos == 0:
                        if placeNameNorm[nameNormLen] == ' ':
                            # first word
                            wordMatch.append(place)
                        else:
                            anyMatch.append(place)
                        continue
                    elif subPos > 0:
                        if placeNameNorm[subPos] == ' ' and \
                                placeNameNorm[subPos + nameNormLen] == ' ':
                            wordMatch.append(place)
                        else:
                            anyMatch.append(place)
                        continue

                if not placeNameNorm.startswith(nameNorm[0]):
                    # Optimization: check if the first letters
                    # match before we attempt
                    continue

                # Lets drop whitespace and remaining punctuation...
                placeNameTrimmed = placeNameNorm.translate(trimTrans)
                placeNameTrimmedLen = len(placeNameTrimmed)
                if placeNameTrimmedLen == placeNameNormLen:
                    # No change
                    continue

                # A match here is not exact but still fairly interesting
                if len(placeNameTrimmed) == nameTrimmedLen:
                    if placeNameTrimmed == nameTrimmed:
                        closeMatch.append(place)
                    continue
                if placeNameTrimmed.find(nameTrimmed) >= 0:
                    anyMatch.append(place)

        if sysName:
            lookup(sysName, self.systemByID.values())
        if stnName:
            # Are we considering the name as a station?
            # (we don't if they type, e,g '@aulin')
            # compare against nameOff to allow '@/station'
            if slashPos > nameOff + 1:
                # "sys/station"; the user should have specified a system
                # name and we should be able to narrow down which
                # stations we compare against. Check first if there are
                # any matches.
                stationCandidates = []
                for sys in itertools.chain(
                        exactMatch, closeMatch, wordMatch, anyMatch
                        ):
                    stationCandidates += sys.stations
                # Clear out the candidate lists
                exactMatch = []
                closeMatch = []
                wordMatch = []
                anyMatch = []
            else:
                # Consider against all station names
                stationCandidates = self.stationByID.values()
            lookup(stnName, stationCandidates)

        # consult the match sets in ranking order for a single
        # match, which denotes a win at that tier. For example,
        # if there is one exact match, we don't care how many
        # close matches there were.
        for matchSet in exactMatch, closeMatch, wordMatch, anyMatch:
            if len(matchSet) == 1:
                return matchSet[0]

        # Nothing matched
        if not any([exactMatch, closeMatch, wordMatch, anyMatch]):
            raise TradeException("Unrecognized place: {}".format(name))
    
        # More than one match
        raise AmbiguityError(
                    'System/Station', name,
                    exactMatch + closeMatch + wordMatch + anyMatch,
                    key=lambda place: place.name())


    def lookupStation(self, name, system=None):
        """
            Look up a Station object by it's name or system.
        """
        if isinstance(name, Station):
            return name
        if isinstance(name, System):
            # If they provide a system and it only has one station, return that.
            if len(name.stations) != 1:
                raise SystemNotStationError("System '%s' has %d stations, please specify a station instead." % (name.str(), len(name.stations)))
            return name.stations[0]

        if system:
            system = self.lookupSystem(system)
            return TradeDB.listSearch("Station", name, system.stations, key=lambda system: system.dbname)

        stationID, station, systemID, system = None, None, None, None
        try:
            system = TradeDB.listSearch("System", name, self.systemByID.values(), key=lambda system: system.dbname)
        except LookupError:
            pass
        try:
            station = TradeDB.listSearch("Station", name, self.stationByID.values(), key=lambda station: station.dbname)
        except LookupError:
            pass
        # If neither matched, we have a lookup error.
        if not (station or system):
            raise LookupError("'%s' did not match any station or system." % (name))

        # If we matched both a station and a system, make sure they resovle to the
        # the same station otherwise we have an ambiguity. Some stations have the
        # same name as their star system (Aulin/Aulin Enterprise)
        if system and station and system != station.system:
            raise AmbiguityError('Station', name, [ system.name(), station.name() ])

        if station:
            return station

        # If we only matched a system name, ensure that it's a single station system
        # otherwise they need to specify a station name.
        if len(system.stations) != 1:
            raise SystemNotStationError("System '%s' has %d stations, please specify a station instead." % (system.name(), len(system.stations)))
        return system.stations[0]


    def getDestinations(self,
            origin,
            maxJumps=None,
            maxLyPer=None,
            avoidPlaces=None,
            trading=False):
        """
            Gets a list of the Station destinations that can be reached
            from this Station within the specified constraints.
            Limits to stations we are trading with if trading is True.
        """

        assert isinstance(origin, Station)

        if trading:
            if not origin.tradingWith:
                return []
            tradingWith = origin.tradingWith

        if maxJumps is None:
            maxJumps = sys.maxsize
        maxLyPer = maxLyPer or self.maxSystemLinkLy
        if avoidPlaces is None:
            avoidPlaces = []

        # The open list is the list of nodes we should consider next for
        # potential destinations.
        # The path list is a list of the destinations we've found and the
        # shortest path to them. It doubles as the "closed list".
        # The closed list is the list of nodes we've already been to (so
        # that we don't create loops A->B->C->A->B->C->...)

        origSys = origin.system
        openList = [ DestinationNode(origSys, [origSys], 0) ]
        # I don't want to have to consult both the pathList
        # AND the avoid list every time I'm considering a
        # station, so copy the avoid list into the pathList
        # with a negative distance so I can ignore them again
        # when I scrape the pathList.
        # Don't copy stations because those only affect our
        # termination points, and not the systems we can
        # pass through en-route.
        pathList = { system.ID: DestinationNode(system, None, -1.0)
                        for system in avoidPlaces
                        if isinstance(system, System) }

        # As long as the open list is not empty, keep iterating.
        jumps = 0
        while openList and jumps < maxJumps:
            # Expand the search domain by one jump; grab the list of
            # nodes that are this many hops out and then clear the list.
            ring, openList = openList, []
            # All of the destinations we are about to consider will
            # either be on the closed list or they will be +1 jump away.
            jumps += 1

            for node in ring:
                gsir = self.genSystemsInRange(node.system, maxLyPer, False)
                for (destSys, destDist) in gsir:
                    dist = node.distLy + math.sqrt(destDist)
                    # If we already have a shorter path, do nothing
                    try:
                        prevDist = pathList[destSys.ID].distLy
                    except KeyError:
                        pass
                    else:
                        if dist >= prevDist:
                            continue
                    # Add to the path list
                    destNode = DestinationNode(destSys, node.via + [destSys], dist)
                    pathList[destSys.ID] = destNode
                    # Add to the open list but also include node to the via
                    # list so that it serves as the via list for all next-hops.
                    openList.append(destNode)

        destStations = []
        # always include the local stations, unless the user has indicated they are
        # avoiding this system. E.g. if you're in Chango but you've specified you
        # want to avoid Chango...
        if origSys not in avoidPlaces:
            for station in origSys.stations:
                if (trading and station not in tradingWith):
                    continue
                if station not in avoidPlaces:
                    destStations.append(Destination(origSys, station, [], 0.0))

        # We have a system-to-system path list, now we
        # need stations to terminate at.
        for node in pathList.values():
            # negative values are avoidances
            if node.distLy < 0.0:
                continue
            for station in node.system.stations:
                if (trading and station not in tradingWith):
                    continue
                if station in avoidPlaces:
                    continue
                destStations.append(
                            Destination(node.system,
                                    station,
                                    node.via,
                                    node.distLy)
                        )

        return destStations


    ############################################################
    # Ship data.

    def ships(self):
        """ Iterate through the list of ships. """
        yield from self.shipByID.values()


    def _loadShips(self):
        """
            Populate the Ship list.
            If you have previously loaded Ships, this will orphan the old objects.
        """
        stmt = """
                SELECT ship_id, name, capacity, mass, drive_rating, max_ly_empty, max_ly_full, max_speed, boost_speed
                  FROM Ship
            """
        self.cur.execute(stmt)
        self.shipByID = { row[0]: Ship(*row, stations=[]) for row in self.cur }

        self.tdenv.DEBUG1("Loaded {} Ships", len(self.shipByID))


    def lookupShip(self, name):
        """
            Look up a ship by name
        """
        return TradeDB.listSearch("Ship", name, self.shipByID.values(), key=lambda ship: ship.dbname)


    ############################################################
    # Item data.

    def categories(self):
        """
            Iterate through the list of categories. key = category name, value = list of items.
        """
        yield from self.categoryByID.items()


    def _loadCategories(self):
        """
            Populate the list of item categories.
            If you have previously loaded Categories, this will orphan the old objects.
        """
        stmt = """
                SELECT category_id, name
                  FROM Category
            """
        self.categoryByID = { ID: Category(ID, name, []) for (ID, name) in self.cur.execute(stmt) }

        self.tdenv.DEBUG1("Loaded {} Categories", len(self.categoryByID))


    def lookupCategory(self, name):
        """
            Look up a category by name
        """
        return TradeDB.listSearch("Category", name, self.categoryByID.values(), key=lambda cat: cat.dbname)


    def items(self):
        """ Iterate through the list of items. """
        yield from self.itemByID.values()


    # TODO: Provide CATEGORIES so that you can do an item lookup.
    def _loadItems(self):
        """
            Populate the Item list.
            If you have previously loaded Items, this will orphan the old objects.
        """
        stmt = """
                SELECT item_id, name, category_id
                  FROM Item
            """
        itemByID, itemByName = {}, {}
        for (ID, name, categoryID) in self.cur.execute(stmt):
            category = self.categoryByID[categoryID]
            item = Item(ID, name, category, '{}/{}'.format(category.dbname, name), None)
            itemByID[ID] = item
            itemByName[name] = item
            category.items.append(item)

        # Some items have different actual names than display names.
        # Load the aliases.
        stmt = """
                SELECT alt_name, item_id
                  FROM AltItemNames
            """
        aliases = 0
        for (altName, itemID) in self.cur.execute(stmt):
            assert altName not in itemByName
            aliases += 1
            item = itemByID[itemID]
            item.altname = altName
            itemByName[altName] = item
            self.tdenv.DEBUG1("'{}' alias for #{} '{}'", altName, itemID, item.fullname)

        self.itemByID = itemByID
        self.itemByName = itemByName

        self.tdenv.DEBUG1("Loaded {:n} Items, {:n} AltItemNames",
                                len(self.itemByID), aliases)


    def lookupItem(self, name):
        """
            Look up an Item by name using "CATEGORY/Item"
        """
        return TradeDB.listSearch("Item", name, self.itemByName.items(), key=lambda kvTup: kvTup[0], val=lambda kvTup: kvTup[1])


    ############################################################
    # Price data.

    def loadTrades(self):
        """
            Populate the "Trades" table for stations.

            A trade is a connection between two stations where the SRC station

            Ignore items that have a ui_order of 0 (my way of indicating the item is
            either unavailable or black market).

            NOTE: Trades MUST be loaded such that they are populated into the
            lists in descending order of profit (highest profit first)
        """

        if self.numLinks is None:
            self.buildLinks()

        self.tdenv.DEBUG1("Loading universal trade data")

        # NOTE: Overconsumption.
        # We currently fetch ALL possible trades with no regard for reachability;
        # as the database grows this will become problematic and we should switch
        # to some form of lazy load - that is, given a star, load all potential
        # trades it has within a given ly range (based on a multiple of max-ly and
        # max jumps).
        stmt = """
                SELECT  *
                  FROM  vProfits
                 ORDER  BY src_station_id, dst_station_id, gain DESC
                """
        self.cur.execute(stmt)
        stations, items = self.stationByID, self.itemByID
        self.tradingCount = 0

        prevSrcStnID, prevDstStnID = None, None
        srcStn, dstStn = None, None
        tradingWith = None

        for (itemID, srcStnID, dstStnID, srcPriceCr, profit, stock, stockLevel, demand, demandLevel, srcAge, dstAge) in self.cur:
            if srcStnID != prevSrcStnID:
                srcStn, prevSrcStnID, prevDstStnID = stations[srcStnID], srcStnID, None
                assert srcStn.tradingWith is None
                srcStn.tradingWith = {}
            if dstStnID != prevDstStnID:
                dstStn, prevDstStnID = stations[dstStnID], dstStnID
                tradingWith = srcStn.tradingWith[dstStn] = []
                self.tradingCount += 1
            tradingWith.append(Trade(items[itemID], itemID, srcPriceCr, profit, stock, stockLevel, demand, demandLevel, srcAge, dstAge))


    def loadStationTrades(self, fromStationIDs):
        """
            Loads all profitable trades that could be made
            from the specified list of stations. Does not
            take reachability into account.
        """

        if not fromStationIDs:
            return

        assert isinstance(fromStationIDs, list)
        assert isinstance(fromStationIDs[0], int)

        self.tdenv.DEBUG1("Loading trades for {}".format(str(fromStationIDs)))

        stmt = """
                SELECT  *
                  FROM  vProfits
                 WHERE  src_station_id IN ({})
                 ORDER  BY src_station_id, dst_station_id, gain DESC
                """.format(','.join(str(ID) for ID in fromStationIDs))
        self.cur.execute(stmt)
        stations, items = self.stationByID, self.itemByID

        prevSrcStnID, prevDstStnID = None, None
        srcStn, dstStn = None, None
        tradingWith = None
        if self.tradingCount is None:
            self.tradingCount = 0

        for (itemID, srcStnID, dstStnID, srcPriceCr, profit, stock, stockLevel, demand, demandLevel, srcAge, dstAge) in self.cur:
            if srcStnID != prevSrcStnID:
                srcStn, prevSrcStnID, prevDstStnID = stations[srcStnID], srcStnID, None
                assert srcStn.tradingWith is None
                srcStn.tradingWith = {}
            if dstStnID != prevDstStnID:
                dstStn, prevDstStnID = stations[dstStnID], dstStnID
                tradingWith = srcStn.tradingWith[dstStn] = []
                self.tradingCount += 1
            tradingWith.append(Trade(items[itemID], itemID, srcPriceCr, profit, stock, stockLevel, demand, demandLevel, srcAge, dstAge))


    def getTrades(self, src, dst):
        """ Returns a list of the Trade objects between src and dst. """

        # I could write this more compactly, but it makes errors less readable.
        srcStn = self.lookupStation(src)
        dstStn = self.lookupStation(dst)
        return srcStn.tradingWith[dstStn]


    def load(self, maxSystemLinkLy=None, buildLinks=True, includeTrades=True):
        """
            Populate/re-populate this instance of TradeDB with data.
            WARNING: This will orphan existing records you have
            taken references to:
                tdb.load()
                x = tdb.lookupStation("Aulin")
                tdb.load() # x now points to an orphan Aulin
        """

        self.tdenv.DEBUG1("Loading data")

        self.conn = conn = self.getDB()
        self.cur = conn.cursor()

        # Load raw tables. Stations will be linked to systems, but nothing else.
        # TODO: Make station -> system link a post-load action.
        self._loadSystems()
        self._loadStations()
        self._loadShips()
        self._loadCategories()
        self._loadItems()

        systems, stations, ships, items = self.systemByID, self.stationByID, self.shipByID, self.itemByID

        # Calculate the maximum distance anyone can jump so we can constrain
        # the maximum "link" between any two stars.
        if not maxSystemLinkLy:
            longestJumper = max(ships.values(), key=lambda ship: ship.maxLyEmpty)
            self.maxSystemLinkLy = longestJumper.maxLyEmpty
        else:
            self.maxSystemLinkLy = maxSystemLinkLy
        self.tdenv.DEBUG2("Max ship jump distance: {} @ {:.02f}",
                                longestJumper.name(), self.maxSystemLinkLy)

        if buildLinks:
            self.buildLinks()

        if includeTrades:
            self.loadTrades()


    def _validate(self):
        # Check that things correctly reference themselves.
        # Check that system links are bi-directional
        for (name, sys) in self.systemByName.items():
            if not sys.links:
                self.tdenv.DEBUG2("NOTE: System '%s' has no links" % name)
            if sys in sys.links:
                raise ValueError("System %s has a link to itself!" % name)
            if name in sys.links:
                raise ValueError("System %s's name occurs in sys.links" % name)
            for link in sys.links:
                if sys not in link.links:
                    raise ValueError("System %s does not have a reciprocal link in %s's links" % (name, link.str()))


    ############################################################
    # General purpose static methods.

    @staticmethod
    def listSearch(listType, lookup, values, key=lambda item: item, val=lambda item: item):
        """
            Searches [values] for 'lookup' for least-ambiguous matches,
            return the matching value as stored in [values].
            If [values] contains "bread", "water", "biscuits and "It",
            searching "ea" will return "bread", "WaT" will return "water"
            and "i" will return "biscuits". Searching for "a" will raise
            an AmbiguityError because "a" matches "bread" and "water", but
            searching for "it" will return "It" because it provides an
            exact match of a key.
        """

        class ListSearchMatch(namedtuple('Match', [ 'key', 'value' ])):
            pass

        normTrans = TradeDB.normalizeTrans
        needle = lookup.translate(normTrans)
        partialMatch, wordMatch = [], []
        # make a regex to match whole words
        wordRe = re.compile(r'\b{}\b'.format(lookup), re.IGNORECASE)
        # describe a match
        for entry in values:
            entryKey = key(entry)
            normVal = entryKey.translate(normTrans)
            if normVal.find(needle) > -1:
                # If this is an exact match, ignore ambiguities.
                if len(normVal) == len(needle):
                    return val(entry)
                match = ListSearchMatch(entryKey, val(entry))
                if wordRe.match(entryKey):
                    wordMatch.append(match)
                else:
                    partialMatch.append(match)
        # Whole word matches trump partial matches
        if wordMatch:
            if len(wordMatch) > 1:
                raise AmbiguityError(listType, lookup, wordMatch, key=lambda item: item.key)
            return wordMatch[0].value
        # Fuzzy matches
        if partialMatch:
            if len(partialMatch) > 1:
                raise AmbiguityError(listType, lookup, partialMatch, key=lambda item: item.key)
            return partialMatch[0].value
        # No matches
        raise LookupError("Error: '%s' doesn't match any %s" % (lookup, listType))


    @staticmethod
    def normalizedStr(text):
        """
            Returns a case folded, sanitized version of 'str' suitable for
            performing simple and partial matches against. Removes various
            punctuation characters that don't contribute to name uniqueness.
            NOTE: No-longer removes whitespaces or apostrophes.
        """
        return text.translate(TradeDB.normalizeTrans)
<|MERGE_RESOLUTION|>--- conflicted
+++ resolved
@@ -281,33 +281,20 @@
     # array containing standard tables, csvfilename and tablename
     # WARNING: order is important because of dependencies!
     defaultTables = [
-<<<<<<< HEAD
-                      [ './data/Added.csv', 'Added' ],
-                      [ './data/Attributes.csv', 'Attributes' ],
-                      [ './data/AttribValues.csv', 'AttribValues' ],
-                      [ './data/System.csv', 'System' ],
-                      [ './data/SystemAttributes.csv', 'SystemAttributes' ],
-                      [ './data/Station.csv', 'Station' ],
-                      [ './data/StationAttributes.csv', 'StationAttributes' ],
-                      [ './data/Ship.csv', 'Ship' ],
-                      [ './data/ShipVendor.csv', 'ShipVendor' ],
-                      [ './data/Upgrade.csv', 'Upgrade' ],
-                      [ './data/UpgradeVendor.csv', 'UpgradeVendor' ],
-                      [ './data/Category.csv', 'Category' ],
-                      [ './data/Item.csv', 'Item' ],
-                      [ './data/AltItemNames.csv', 'AltItemNames' ],
-=======
                       [ 'Added.csv', 'Added' ],
+                      [ 'Attributes.csv', 'Attributes' ],
+                      [ 'AttribValues.csv', 'AttribValues' ],
                       [ 'System.csv', 'System' ],
+                      [ 'SystemAttributes.csv', 'SystemAttributes' ],
                       [ 'Station.csv', 'Station' ],
+                      [ 'StationAttributes.csv', 'StationAttributes' ],
                       [ 'Ship.csv', 'Ship' ],
                       [ 'ShipVendor.csv', 'ShipVendor' ],
                       [ 'Upgrade.csv', 'Upgrade' ],
                       [ 'UpgradeVendor.csv', 'UpgradeVendor' ],
                       [ 'Category.csv', 'Category' ],
                       [ 'Item.csv', 'Item' ],
-                      [ 'AltItemNames.csv', 'AltItemNames' ]
->>>>>>> 098f8601
+                      [ 'AltItemNames.csv', 'AltItemNames' ],
                     ]
 
 
@@ -736,7 +723,7 @@
         # Nothing matched
         if not any([exactMatch, closeMatch, wordMatch, anyMatch]):
             raise TradeException("Unrecognized place: {}".format(name))
-    
+
         # More than one match
         raise AmbiguityError(
                     'System/Station', name,
