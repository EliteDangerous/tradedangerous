--- conflicted
+++ resolved
@@ -93,9 +93,9 @@
                 key(c) for c in anyMatch[:10]
             ] + ["..."])
         else:
-            opportunities = ", ".join([
+            opportunities = ", ".join(
                 key(c) for c in anyMatch[0:-1]
-            ])
+            )
             opportunities += " or " + key(anyMatch[-1])
         return '{} "{}" could match {}'.format(
             self.lookupType, str(self.searchKey),
@@ -366,9 +366,9 @@
 ######################################################################
 
 
-class Ship(namedtuple('Ship', [
+class Ship(namedtuple('Ship', (
         'ID', 'dbname', 'cost', 'stations'
-        ])):
+        ))):
     """
     Ship description.
 
@@ -386,9 +386,9 @@
 ######################################################################
 
 
-class Category(namedtuple('Category', [
+class Category(namedtuple('Category', (
         'ID', 'dbname', 'items'
-        ])):
+        ))):
     """
     Item Category
 
@@ -440,9 +440,9 @@
 ######################################################################
 
 
-class RareItem(namedtuple('RareItem', [
+class RareItem(namedtuple('RareItem', (
         'ID', 'station', 'dbname', 'costCr', 'maxAlloc',
-        ])):
+        ))):
     """
     Describes a RareItem from the database.
 
@@ -461,13 +461,13 @@
 ######################################################################
 
 
-class Trade(namedtuple('Trade', [
+class Trade(namedtuple('Trade', (
         'item', 'itemID',
         'costCr', 'gainCr',
         'stock', 'stockLevel',
         'demand', 'demandLevel',
         'srcAge', 'dstAge'
-        ])):
+        ))):
     """
     Describes what it would cost and how much you would gain
     when selling an item between two specific stations.
@@ -536,18 +536,18 @@
     defaultPrices = 'TradeDangerous.prices'
     # array containing standard tables, csvfilename and tablename
     # WARNING: order is important because of dependencies!
-    defaultTables = [
-        ['Added.csv', 'Added'],
-        ['System.csv', 'System'],
-        ['Station.csv', 'Station'],
-        ['Ship.csv', 'Ship'],
-        ['ShipVendor.csv', 'ShipVendor'],
-        ['Upgrade.csv', 'Upgrade'],
-        ['UpgradeVendor.csv', 'UpgradeVendor'],
-        ['Category.csv', 'Category'],
-        ['Item.csv', 'Item'],
-        ['RareItem.csv', 'RareItem'],
-    ]
+    defaultTables = (
+        ('Added.csv', 'Added'),
+        ('System.csv', 'System'),
+        ('Station.csv', 'Station'),
+        ('Ship.csv', 'Ship'),
+        ('ShipVendor.csv', 'ShipVendor'),
+        ('Upgrade.csv', 'Upgrade'),
+        ('UpgradeVendor.csv', 'UpgradeVendor'),
+        ('Category.csv', 'Category'),
+        ('Item.csv', 'Item'),
+        ('RareItem.csv', 'RareItem'),
+    )
 
     # Translation matrixes for attributes -> common presentation
     marketStates = {'?': '?', 'Y': 'Yes', 'N': 'No'}
@@ -937,19 +937,18 @@
             cache = system._rangeCache = System.RangeCache()
         cachedSystems = cache.systems
 
-        probedLy = cache.probedLy
-        if ly > probedLy:
+        if ly > cache.probedLy:
             # Consult the database for stars we haven't seen.
             cachedSystems = cache.systems = list(
                 self.genStellarGrid(system, ly)
             )
             cachedSystems.sort(key=lambda ent: ent[1])
-            cache.probedLy = probedLy = ly
+            cache.probedLy = ly
 
         if includeSelf:
             yield system, 0.
 
-        if probedLy > ly:
+        if cache.probedLy > ly:
             # Cache may contain values outside our view
             for sys, dist in cachedSystems:
                 if dist <= ly:
@@ -1004,7 +1003,7 @@
             dest = dest.system
 
         if origin == dest:
-            return [(origin, 0), (dest, 0)]
+            return ((origin, 0), (dest, 0))
 
         # openSet is the list of nodes we want to visit, which will be
         # used as a priority queue (heapq).
@@ -1050,7 +1049,7 @@
             distFn = curSys.distanceTo
             heappush = heapq.heappush
 
-            for (nSys, nDist) in systemsInRange(curSys, maxJumpLy):
+            for nSys, nDist in systemsInRange(curSys, maxJumpLy):
                 newDist = curDist + nDist
                 try:
                     (prevSys, prevDist) = distances[nSys]
@@ -1058,8 +1057,9 @@
                         continue
                 except KeyError:
                     pass
-                if stationInterval and stnDist >= stationInterval and not curSys.stations:
-                    continue
+                if stationInterval and stnDist >= stationInterval:
+                    if not curSys.stations:
+                        continue
                 distances[nSys] = (curSys, newDist)
                 weight = distFn(nSys)
                 nID = nSys.ID
@@ -1588,7 +1588,6 @@
             maxJumps=None,
             maxLyPer=None,
             avoidPlaces=None,
-            trading=False,
             maxPadSize=None,
             maxLsFromStar=0,
             ):
@@ -1597,18 +1596,12 @@
         from this Station within the specified constraints.
         Limits to stations we are trading with if trading is True.
         """
-
-        if trading:
-            assert isinstance(origin, Station)
-            if not origin.tradingWith:
-                return []
-            tradingWith = origin.tradingWith
 
         if maxJumps is None:
             maxJumps = sys.maxsize
         maxLyPer = maxLyPer or self.maxSystemLinkLy
         if avoidPlaces is None:
-            avoidPlaces = []
+            avoidPlaces = ()
 
         # The open list is the list of nodes we should consider next for
         # potential destinations.
@@ -1673,27 +1666,30 @@
 
         # We have a system-to-system path list, now we
         # need stations to terminate at.
-        for node in pathList.values():
-            # negative values are avoidances
-            if node.distLy < 0.0:
-                continue
-            for station in node.system.stations:
-                if (trading and station not in tradingWith):
-                    continue
-                if station in avoidPlaces:
-                    continue
-                if (maxPadSize and not station.checkPadSize(maxPadSize)):
-                    continue
-                if maxLsFromStar:
-                    stnLs = station.lsFromStar
-                    if stnLs <= 0 or stnLs > maxLsFromStar:
-                        continue
-                yield Destination(
-                        node.system,
-                        station,
-                        node.via,
-                        node.distLy
-                )
+        def path_iter_fn():
+            for node in pathList.values():
+                if node.distLy >= 0.0:
+                    for station in node.system.stations:
+                        yield node, station
+
+        path_iter = iter(path_iter_fn())
+        if avoidPlaces:
+            path_iter = iter(
+                (node, station) for (node, station) in path_iter
+                if station not in avoidPlaces
+            )
+        if maxPadSize:
+            path_iter = iter(
+                (node, station) for (node, station) in path_iter
+                if station.checkPadSize(maxPadSize)
+            )
+        if maxLsFromStar:
+            path_iter = iter(
+                (node, stn) for (node, stn) in path_iter
+                if stn.lsFromStar > 0 and stn.lsFromStar <= maxLsFromStar
+            )
+        for node, stn in path_iter:
+            yield Destination(node.system, stn, node.via, node.distLy)
 
     ############################################################
     # Ship data.
@@ -1778,7 +1774,7 @@
               FROM Item
         """
         itemByID, itemByName = {}, {}
-        for (ID, name, categoryID) in self.cur.execute(stmt):
+        for ID, name, categoryID in self.cur.execute(stmt):
             category = self.categoryByID[categoryID]
             item = Item(
                 ID, name, category,
@@ -2116,11 +2112,7 @@
             text
         )
         text = re.sub(r"'S\b", "'s", text)
-<<<<<<< HEAD
-        text = text[0].upper() + text[1:]
-=======
         text = ''.join((text[0].upper(), text[1:]))
->>>>>>> b1a4e7c2
 
         return text
 
