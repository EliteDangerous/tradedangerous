--- conflicted
+++ resolved
@@ -536,29 +536,15 @@
     defaultPrices = 'TradeDangerous.prices'
     # array containing standard tables, csvfilename and tablename
     # WARNING: order is important because of dependencies!
-<<<<<<< HEAD
-    defaultTables = [
-        ['Added.csv', 'Added'],
-        ['Attributes.csv', 'Attributes'],
-        ['AttribValues.csv', 'AttribValues'],
-        ['AttribPair.csv', 'AttribPair'],
-        ['System.csv', 'System'],
-        ['SystemAttributes.csv', 'SystemAttributes'],
-        ['Station.csv', 'Station'],
-        ['StationAttributes.csv', 'StationAttributes'],
-        ['Ship.csv', 'Ship'],
-        ['ShipVendor.csv', 'ShipVendor'],
-        ['Upgrade.csv', 'Upgrade'],
-        ['UpgradeVendor.csv', 'UpgradeVendor'],
-        ['Category.csv', 'Category'],
-        ['Item.csv', 'Item'],
-        ['RareItem.csv', 'RareItem'],
-    ]
-=======
     defaultTables = (
         ('Added.csv', 'Added'),
+        ('Attributes.csv', 'Attributes'),
+        ('AttribValues.csv', 'AttribValues'),
+        ('AttribPair.csv', 'AttribPair'),
         ('System.csv', 'System'),
+        ('SystemAttributes.csv', 'SystemAttributes'),
         ('Station.csv', 'Station'),
+        ('StationAttributes.csv', 'StationAttributes'),
         ('Ship.csv', 'Ship'),
         ('ShipVendor.csv', 'ShipVendor'),
         ('Upgrade.csv', 'Upgrade'),
@@ -567,7 +553,6 @@
         ('Item.csv', 'Item'),
         ('RareItem.csv', 'RareItem'),
     )
->>>>>>> a35ef74b
 
     # Translation matrixes for attributes -> common presentation
     marketStates = {'?': '?', 'Y': 'Yes', 'N': 'No'}
