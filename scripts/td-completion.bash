# bash completition for Trade Dangerous
# see http://kfs.org/td/source

common_opts="--help --debug --detail --quiet --db --cwd --link-ly"

_td_file_list()
{
	COMPREPLY=( $( compgen ${1:-} -- "$2" ) )
	compopt -o filenames 2>/dev/null ||
	compgen -d /non-existing-dir/ > /dev/null
}

_td_common()
{
	local cur prev opts
	COMPREPLY=()
	cur="${COMP_WORDS[COMP_CWORD]}"
	prev="${COMP_WORDS[COMP_CWORD-1]}"

	case ${prev} in
	--cwd|-C)
		_td_file_list -d "$cur"
		return 0
		;;
	--db)
		_td_file_list -f "$cur"
		return 0
		;;
	esac
	return 1
}

_td_buildcache()
{
	local cur prev opts
	cur="${COMP_WORDS[COMP_CWORD]}"
	prev="${COMP_WORDS[COMP_CWORD-1]}"

	case ${prev} in
	--sql|--prices)
		_td_file_list -f "$cur"
		;;
	*)
		_td_common && return 0
		opts="--sql --prices --force --ignore-unknown ${common_opts}"
		COMPREPLY=( $(compgen -W "${opts}" -- ${cur}) )
		;;
	esac
	return 0
}

_td_buy()
{
	local cur prev opts
	cur="${COMP_WORDS[COMP_CWORD]}"
	prev="${COMP_WORDS[COMP_CWORD-1]}"

	case ${prev} in
	--quantity|--near|--ly|--limit)
		# argument required
		;;
	*)
		_td_common && return 0
		opts="--quantity --near --ly --limit --price-sort --stock-sort ${common_opts}"
		COMPREPLY=( $(compgen -W "${opts}" -- ${cur}) )
		;;
	esac
	return 0
}

_td_export()
{
	local cur prev opts
	cur="${COMP_WORDS[COMP_CWORD]}"
	prev="${COMP_WORDS[COMP_CWORD-1]}"

	case ${prev} in
	--path)
		_td_file_list -d "$cur"
		;;
	--tables|-T)
		# argument required
		;;
	*)
		_td_common && return 0
		opts="--path --tables --all-tables --delete-empty ${common_opts}"
		COMPREPLY=( $(compgen -W "${opts}" -- ${cur}) )
		;;
	esac
	return 0
}

_td_import()
{
	local cur prev opts
	cur="${COMP_WORDS[COMP_CWORD]}"
	prev="${COMP_WORDS[COMP_CWORD-1]}"

	case ${prev} in
	--plug)
		opts="maddavo"
		COMPREPLY+=( $(compgen -W "${opts}" -- ${cur}) )
		;;
	--url)
		# argument required
		;;
	--option|-O)
		opts="buildcache syscsv stncsv skipdl force"
		COMPREPLY+=( $(compgen -W "${opts}" -- ${cur}) )
		;;
	*)
		_td_common && return 0
		opts="--plug --url --download --ignore-unknown --option ${common_opts}"
		_td_file_list -f "$cur"
		COMPREPLY+=( $(compgen -W "${opts}" -- ${cur}) )
		;;
	esac
	return 0
}

_td_local()
{
	local cur prev opts
	cur="${COMP_WORDS[COMP_CWORD]}"
	prev="${COMP_WORDS[COMP_CWORD-1]}"

	case ${prev} in
	--ly)
		# argument required
		;;
	*)
		_td_common && return 0
		opts="--ly ${common_opts}"
		COMPREPLY=( $(compgen -W "${opts}" -- ${cur}) )
		;;
	esac
	return 0
}

_td_nav()
{
	local cur prev opts
	cur="${COMP_WORDS[COMP_CWORD]}"
	prev="${COMP_WORDS[COMP_CWORD-1]}"

	case ${prev} in
	--ly-per|--avoid|--via)
		# argument required
		;;
	*)
		_td_common && return 0
		opts="--ly-per --avoid --via --stations ${common_opts}"
		COMPREPLY=( $(compgen -W "${opts}" -- ${cur}) )
		;;
	esac
	return 0
}

_td_olddata()
{
	local cur prev opts
	cur="${COMP_WORDS[COMP_CWORD]}"
	prev="${COMP_WORDS[COMP_CWORD-1]}"

	case ${prev} in
	--limit|--near|--ly)
		# argument required
		;;
	*)
		_td_common && return 0
		opts="--limit --near --ly ${common_opts}"
		COMPREPLY=( $(compgen -W "${opts}" -- ${cur}) )
		;;
	esac
	return 0
}

_td_rares()
{
	local cur prev opts
	cur="${COMP_WORDS[COMP_CWORD]}"
	prev="${COMP_WORDS[COMP_CWORD-1]}"

	case ${prev} in
	--ly|--limit)
		# argument required
		;;
	*)
		_td_common && return 0
		opts="--ly --limit --price-sort --reverse ${common_opts}"
		COMPREPLY=( $(compgen -W "${opts}" -- ${cur}) )
		;;
	esac
	return 0
}

_td_run()
{
	local cur prev opts
	cur="${COMP_WORDS[COMP_CWORD]}"
	prev="${COMP_WORDS[COMP_CWORD-1]}"

	case ${prev} in
	--capacity|--credits|--ly-per|--from|--to|--via|--avoid|--hops|--jumps-per|--empty-ly|--start-jumps|-s|--end-jumps|-e|--limit|--max-days-old|-MD|--ls-penalty|--lsp|--margin|--insurance|--routes)
		# argument required
		;;
	*)
		_td_common && return 0
		opts="--capacity --credits --ly-per --from --to --via --avoid --hops --jumps-per --empty-ly --start-jumps --end-jumps --limit --max-days-old --ls-penalty --unique --margin --insurance --routes --checklist --x52-pro ${common_opts}"
		COMPREPLY=( $(compgen -W "${opts}" -- ${cur}) )
		;;
	esac
	return 0
}

_td_sell()
{
	local cur prev opts
	cur="${COMP_WORDS[COMP_CWORD]}"
	prev="${COMP_WORDS[COMP_CWORD-1]}"

	case ${prev} in
	--near|--ly-per|--limit)
		# argument required
		;;
	*)
		_td_common && return 0
		opts="--near --ly-per --limit --price-sort ${common_opts}"
		COMPREPLY=( $(compgen -W "${opts}" -- ${cur}) )
		;;
	esac
	return 0
}

_td_station()
{
	local cur prev opts
	cur="${COMP_WORDS[COMP_CWORD]}"
	prev="${COMP_WORDS[COMP_CWORD-1]}"

	case ${prev} in
	--system|--ls-from-star|--black-market|--pad-size|--confirm)
		# argument required
		;;
	*)
		_td_common && return 0
		opts="--system --ls-from-star --black-market --pad-size --confirm --add --remove --update --no-export ${common_opts}"
		COMPREPLY=( $(compgen -W "${opts}" -- ${cur}) )
		;;
	esac
	return 0
}

_td_update()
{
	local cur prev opts
	cur="${COMP_WORDS[COMP_CWORD]}"
	prev="${COMP_WORDS[COMP_CWORD-1]}"

	case ${prev} in
	--height|-H|--window-x|-wx|--window-y|-wy|--editor)
		# argument required
		;;
	*)
		_td_common && return 0
		opts="--timestamps --all --use-demand --force-na --height --front --window-x --window-y --gui --editor --sublime --notepad --npp --vim ${common_opts}"
		COMPREPLY=( $(compgen -W "${opts}" -- ${cur}) )
		;;
	esac
	return 0
}

_td_main()
{
	local cur prev opts
	COMPREPLY=()
	cur="${COMP_WORDS[COMP_CWORD]}"
	first="${COMP_WORDS[1]}"

	case ${first} in
	buildcache)
		_td_buildcache
		;;
	buy)
		_td_buy
		;;
	checkprices)
		_td_common && return 0
		COMPREPLY=( $(compgen -W "${common_opts}" -- ${cur}) )
		;;
	export)
		_td_export
		;;
	import)
		_td_import
		;;
	local)
		_td_local
		;;
	nav)
		_td_nav
		;;
	olddata)
		_td_olddata
		;;
	rares)
		_td_rares
		;;
	run)
		_td_run
		;;
	sell)
		_td_sell
		;;
    station)
        _td_station
        ;;
	update)
		_td_update
		;;
	*)
<<<<<<< HEAD
		opts="buildcache buy checkprices export import local nav olddata rares run sell update"
=======
		opts="buildcache buy export import local nav olddata rares run sell station update"
>>>>>>> 253a8f2e
		COMPREPLY=( $(compgen -W "${opts}" -- ${cur}) )
	esac
	return 0
}
complete -X '*__pycache__' -F _td_main   trade.py
complete -X '*__pycache__' -F _td_buy    tdbuyfrom
complete -X '*__pycache__' -F _td_import tdimad
complete -X '*__pycache__' -F _td_local  tdloc
complete -X '*__pycache__' -F _td_nav    tdnav
complete -X '*__pycache__' -F _td_run    tdrun
complete -X '*__pycache__' -F _td_update tdupd<|MERGE_RESOLUTION|>--- conflicted
+++ resolved
@@ -319,11 +319,7 @@
 		_td_update
 		;;
 	*)
-<<<<<<< HEAD
-		opts="buildcache buy checkprices export import local nav olddata rares run sell update"
-=======
-		opts="buildcache buy export import local nav olddata rares run sell station update"
->>>>>>> 253a8f2e
+		opts="buildcache buy checkprices export import local nav olddata rares run sell station update"
 		COMPREPLY=( $(compgen -W "${opts}" -- ${cur}) )
 	esac
 	return 0
