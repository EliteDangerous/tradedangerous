--- conflicted
+++ resolved
@@ -127,7 +127,6 @@
    shipyard TEXT(1) NOT NULL DEFAULT '?'
             CHECK (shipyard IN ('?', 'Y', 'N')),
    outfitting TEXT(1) NOT NULL DEFAULT '?'
-<<<<<<< HEAD
               CHECK (outfitting IN ('?', 'Y', 'N')),
    rearm TEXT(1) NOT NULL DEFAULT '?'
          CHECK (rearm IN ('?', 'Y', 'N')),
@@ -135,18 +134,9 @@
           CHECK (refuel IN ('?', 'Y', 'N')),
    repair TEXT(1) NOT NULL DEFAULT '?'
           CHECK (repair IN ('?', 'Y', 'N')),
-   modified DATETIME NOT NULL DEFAULT CURRENT_TIMESTAMP,
-=======
-       CHECK (outfitting IN ('?', 'Y', 'N')),
-   rearm      TEXT(1) NOT NULL DEFAULT '?'
-       CHECK (rearm      IN ('?', 'Y', 'N')),
-   refuel     TEXT(1) NOT NULL DEFAULT '?'
-       CHECK (refuel     IN ('?', 'Y', 'N')),
-   repair     TEXT(1) NOT NULL DEFAULT '?'
-       CHECK (repair     IN ('?', 'Y', 'N')),
    planetary  TEXT(1) NOT NULL DEFAULT '?'
        CHECK (planetary  IN ('?', 'Y', 'N')),
->>>>>>> 83f1588d
+   modified DATETIME NOT NULL DEFAULT CURRENT_TIMESTAMP,
 
    UNIQUE (system_id, name),
 
