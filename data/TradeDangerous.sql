-- Definitions for all of the tables used in the SQLite
-- cache database.
--
-- Source data for TradeDangerous is stored in various
-- ".csv" files which provide relatively constant data
-- such as star names, the list of known tradeable items,
-- etc.
--
-- Per-station price data is sourced from ".prices" files
-- which are designed to be human readable text that
-- closely aproximates the in-game UI.
--
-- When the .SQL file or the .CSV files change, TD will
-- destroy and rebuild the cache next time it is run.
--
-- When the .prices file is changed, only the price data
-- is reset.
--
-- You can edit this file, if you really need to, if you know
-- what you are doing. Or you can use the 'sqlite3' command
-- to edit the .db database and then use the '.dump' command
-- to regenerate this file, except then you'll lose this nice
-- header and I might have to wag my finger at you.
--
-- -Oliver

PRAGMA foreign_keys=ON;

BEGIN TRANSACTION;


CREATE TABLE Added
 (
   added_id INTEGER PRIMARY KEY AUTOINCREMENT,
   name VARCHAR(40) COLLATE nocase,

   UNIQUE(name)
 );


CREATE TABLE Attributes
 (
   attrib_id INTEGER PRIMARY KEY AUTOINCREMENT,
   name TEXT COLLATE nocase,

   UNIQUE(name)
 );


CREATE TABLE AttribValues
 (
   value_id INTEGER PRIMARY KEY AUTOINCREMENT,
   name TEXT COLLATE nocase,

   UNIQUE(name)
 );


CREATE TABLE AttribPair
 (
   table_id INTEGER NOT NULL,
   attrib_id INTEGER NOT NULL,
   value_id INTEGER NOT NULL,

   UNIQUE(table_id, attrib_id, value_id),

   FOREIGN KEY (attrib_id) REFERENCES Attributes(attrib_id)
     ON UPDATE CASCADE
     ON DELETE CASCADE,
   FOREIGN KEY (value_id) REFERENCES AttribValues(value_id)
     ON UPDATE CASCADE
     ON DELETE CASCADE
 );


CREATE TABLE System
 (
   system_id INTEGER PRIMARY KEY AUTOINCREMENT,
   name VARCHAR(40) COLLATE nocase,
   pos_x DOUBLE NOT NULL,
   pos_y DOUBLE NOT NULL,
   pos_z DOUBLE NOT NULL,
   added_id INTEGER,
   modified DATETIME DEFAULT CURRENT_TIMESTAMP NOT NULL,

   UNIQUE (name),

    FOREIGN KEY (added_id) REFERENCES Added(added_id)
    ON UPDATE CASCADE
    ON DELETE CASCADE
 );
CREATE INDEX idx_system_by_pos ON System (pos_x, pos_y, pos_z, system_id);


CREATE TABLE SystemAttributes
 (
   system_id INTEGER NOT NULL,
   attrib_id INTEGER NOT NULL,
   value_id INTEGER NOT NULL,
   value TEXT COLLATE nocase,

   FOREIGN KEY (system_id) REFERENCES System(system_id)
     ON UPDATE CASCADE
     ON DELETE CASCADE,
   FOREIGN KEY (attrib_id) REFERENCES Attributes(attrib_id)
     ON UPDATE CASCADE
     ON DELETE CASCADE,
   FOREIGN KEY (value_id) REFERENCES AttribValues(value_id)
     ON UPDATE CASCADE
     ON DELETE CASCADE
);


CREATE TABLE Station
 (
   station_id INTEGER PRIMARY KEY AUTOINCREMENT,
   name VARCHAR(40) COLLATE nocase,
   system_id INTEGER NOT NULL,
   ls_from_star INTEGER NOT NULL DEFAULT 0
                CHECK (ls_from_star >= 0),
   blackmarket TEXT(1) NOT NULL DEFAULT '?'
               CHECK (blackmarket IN ('?', 'Y', 'N')),
   max_pad_size TEXT(1) NOT NULL DEFAULT '?'
                CHECK (max_pad_size IN ('?', 'S', 'M', 'L')),
   market TEXT(1) NOT NULL DEFAULT '?'
          CHECK (market IN ('?', 'Y', 'N')),
   shipyard TEXT(1) NOT NULL DEFAULT '?'
            CHECK (shipyard IN ('?', 'Y', 'N')),
   outfitting TEXT(1) NOT NULL DEFAULT '?'
              CHECK (outfitting IN ('?', 'Y', 'N')),
   rearm TEXT(1) NOT NULL DEFAULT '?'
         CHECK (rearm IN ('?', 'Y', 'N')),
   refuel TEXT(1) NOT NULL DEFAULT '?'
          CHECK (refuel IN ('?', 'Y', 'N')),
   repair TEXT(1) NOT NULL DEFAULT '?'
          CHECK (repair IN ('?', 'Y', 'N')),
   modified DATETIME NOT NULL DEFAULT CURRENT_TIMESTAMP,

   UNIQUE (system_id, name),

   FOREIGN KEY (system_id) REFERENCES System(system_id)
    ON UPDATE CASCADE
    ON DELETE CASCADE
 );
CREATE INDEX idx_station_by_system ON Station (system_id, station_id);
CREATE INDEX idx_station_by_name ON Station (name);


CREATE TABLE StationAttributes
 (
   station_id INTEGER NOT NULL,
   attrib_id INTEGER NOT NULL,
   value_id INTEGER NOT NULL,

   FOREIGN KEY (station_id) REFERENCES Station(station_id)
     ON UPDATE CASCADE
     ON DELETE CASCADE,
   FOREIGN KEY (attrib_id) REFERENCES Attributes(attrib_id)
     ON UPDATE CASCADE
     ON DELETE CASCADE
   FOREIGN KEY (value_id) REFERENCES AttribValues(value_id)
     ON UPDATE CASCADE
     ON DELETE CASCADE
);


CREATE TABLE Ship
 (
   ship_id INTEGER PRIMARY KEY AUTOINCREMENT,
   name VARCHAR(40) COLLATE nocase,
   cost INTEGER NOT NULL,

   UNIQUE (name)
 );


CREATE TABLE ShipVendor
 (
   ship_id INTEGER NOT NULL,
   station_id INTEGER NOT NULL,
   modified DATETIME DEFAULT CURRENT_TIMESTAMP NOT NULL,

   PRIMARY KEY (ship_id, station_id),

   FOREIGN KEY (ship_id) REFERENCES Ship(ship_id)
    ON UPDATE CASCADE
    ON DELETE CASCADE,
   FOREIGN KEY (station_id) REFERENCES Station(station_id)
    ON UPDATE CASCADE
    ON DELETE CASCADE
 ) WITHOUT ROWID
;


CREATE TABLE Upgrade
 (
   upgrade_id INTEGER PRIMARY KEY AUTOINCREMENT,
   name VARCHAR(40) COLLATE nocase,
   weight NUMBER NOT NULL,

   UNIQUE (name)
 );


CREATE TABLE UpgradeVendor
 (
   upgrade_id INTEGER NOT NULL,
   station_id INTEGER NOT NULL,
   cost INTEGER,

   PRIMARY KEY (upgrade_id, station_id),

   FOREIGN KEY (upgrade_id) REFERENCES Upgrade(upgrade_id)
    ON UPDATE CASCADE
    ON DELETE CASCADE,
   FOREIGN KEY (station_id) REFERENCES Station(station_id)
    ON UPDATE CASCADE
    ON DELETE CASCADE
 ) WITHOUT ROWID
;


CREATE TABLE RareItem
 (
   rare_id INTEGER PRIMARY KEY AUTOINCREMENT,
   station_id INTEGER NOT NULL,
   name VARCHAR(40) COLLATE nocase,
   cost INTEGER,
   max_allocation INTEGER,
   illegal TEXT(1) NOT NULL DEFAULT '?'
       CHECK (illegal IN ('?', 'Y', 'N')),

   UNIQUE (name),

   FOREIGN KEY (station_id) REFERENCES Station(station_id)
    ON UPDATE CASCADE
    ON DELETE CASCADE
 )
;

CREATE TABLE Category
 (
   category_id INTEGER PRIMARY KEY AUTOINCREMENT,
   name VARCHAR(40) COLLATE nocase,

   UNIQUE (name)
 );


CREATE TABLE Item
 (
   item_id INTEGER PRIMARY KEY AUTOINCREMENT,
   name VARCHAR(40) COLLATE nocase,
   category_id INTEGER NOT NULL,
   ui_order INTEGER NOT NULL DEFAULT 0,

   UNIQUE (category_id, name),

   FOREIGN KEY (category_id) REFERENCES Category(category_id)
    ON UPDATE CASCADE
    ON DELETE CASCADE
 );

CREATE TABLE StationItem
 (
  station_id INTEGER NOT NULL,
  item_id INTEGER NOT NULL,
  demand_price INT NOT NULL,
  demand_units INT NOT NULL,
  demand_level INT NOT NULL,
  supply_price INT NOT NULL,
  supply_units INT NOT NULL,
  supply_level INT NOT NULL,
  modified DATETIME DEFAULT CURRENT_TIMESTAMP NOT NULL,

  PRIMARY KEY (station_id, item_id),
  FOREIGN KEY (station_id) REFERENCES Station(station_id)
<<<<<<< HEAD
   ON UPDATE CASCADE ON DELETE CASCADE,
  FOREIGN KEY (station_id, item_id) REFERENCES StationItem (station_id, item_id)
   ON UPDATE CASCADE ON DELETE CASCADE
 )
;
CREATE INDEX idx_selling_price ON StationSelling (item_id, price);

CREATE TABLE StationBuying
 (
  item_id INTEGER NOT NULL,
  station_id INTEGER NOT NULL,
  price INTEGER CHECK (price > 0),
  units INTEGER CHECK (units == -1 OR units >= 0),
  level INTEGER CHECK (level == -1 or level >= 0),
  modified DATETIME DEFAULT CURRENT_TIMESTAMP NOT NULL,
  PRIMARY KEY (item_id, station_id),
=======
    ON UPDATE CASCADE ON DELETE CASCADE,
>>>>>>> e58dae5f
  FOREIGN KEY (item_id) REFERENCES Item(item_id)
    ON UPDATE CASCADE ON DELETE CASCADE
);
CREATE INDEX si_mod_stn_itm ON StationItem(modified, station_id, item_id);
CREATE INDEX si_itm_dmdpr ON StationItem(item_id, demand_price) WHERE demand_price > 0;
CREATE INDEX si_itm_suppr ON StationItem(item_id, supply_price) WHERE supply_price > 0;

CREATE VIEW StationBuying AS
SELECT  station_id,
        item_id,
        demand_price AS price,
        demand_units AS units,
        demand_level AS level,
        modified
  FROM  StationItem
 WHERE  demand_price > 0
;

CREATE VIEW StationSelling AS
SELECT  station_id,
        item_id,
        supply_price AS price,
        supply_units AS units,
        supply_level AS level,
        modified
  FROM  StationItem
 WHERE  supply_price > 0
;

COMMIT;
<|MERGE_RESOLUTION|>--- conflicted
+++ resolved
@@ -275,26 +275,7 @@
 
   PRIMARY KEY (station_id, item_id),
   FOREIGN KEY (station_id) REFERENCES Station(station_id)
-<<<<<<< HEAD
-   ON UPDATE CASCADE ON DELETE CASCADE,
-  FOREIGN KEY (station_id, item_id) REFERENCES StationItem (station_id, item_id)
-   ON UPDATE CASCADE ON DELETE CASCADE
- )
-;
-CREATE INDEX idx_selling_price ON StationSelling (item_id, price);
-
-CREATE TABLE StationBuying
- (
-  item_id INTEGER NOT NULL,
-  station_id INTEGER NOT NULL,
-  price INTEGER CHECK (price > 0),
-  units INTEGER CHECK (units == -1 OR units >= 0),
-  level INTEGER CHECK (level == -1 or level >= 0),
-  modified DATETIME DEFAULT CURRENT_TIMESTAMP NOT NULL,
-  PRIMARY KEY (item_id, station_id),
-=======
     ON UPDATE CASCADE ON DELETE CASCADE,
->>>>>>> e58dae5f
   FOREIGN KEY (item_id) REFERENCES Item(item_id)
     ON UPDATE CASCADE ON DELETE CASCADE
 );
