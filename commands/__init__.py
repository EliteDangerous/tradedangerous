--- conflicted
+++ resolved
@@ -10,24 +10,9 @@
 import commands.exceptions
 import commands.parsing
 
-<<<<<<< HEAD
-commandList = [
-
-    'buildcache',
-    'buy',
-    'checkprices',
-    'export',
-    'import',
-    'local',
-    'nav',
-    'run',
-    'sell',
-    'update',
-
-]
-=======
 import commands.buildcache_cmd
 import commands.buy_cmd
+import commands.checkprices_cmd
 import commands.export_cmd
 import commands.import_cmd
 import commands.local_cmd
@@ -40,7 +25,6 @@
     cmd[0:cmd.find('_cmd')]: getattr(commands, cmd)
     for cmd in commands.__dir__() if cmd.endswith("_cmd")
 }
->>>>>>> 5d1df633
 
 ######################################################################
 # Helpers
